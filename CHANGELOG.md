# VERSION HISTORY

<<<<<<< HEAD
- 1.4.14 (in progress)
  - Added character-based tokenization ("-tok char").
	  Thanks to Christian Federmann.

=======
>>>>>>> 45ad104c
- 1.4.13 (2020-07-30)
  - Added WMT20 newstest test sets (#103)
  - Make mecab3-python an extra dependency, adapt code to new mecab3-python
    This fixes the recent Windows installation issues as well (#104)
    Japanese support should now be explicitly installed through sacrebleu[ja] package.
  - Fix return type annotation of corpus_bleu()
  - Improve sentence_score's documentation, do not allow single ref string (#98)

- 1.4.12 (2020-07-03)
  - Fix a deployment bug (#96)

- 1.4.11 (2020-07-03)
  - Added Multi30k multimodal MT test set metadata
  - Refactored all tokenizers into respective classes (fixes #85)
  - Refactored all metrics into respective classes
  - Moved utility functions into `utils.py`
  - Implemented signatures using `BLEUSignature` and `CHRFSignature` classes
  - Simplified checking of Chinese characters (fixes #5)
  - Unified common regexp tokenization codes for tokenizers (fixes #27)
  - Fixed --detail failing when no test sets are provided
  - Fixed multi-reference BLEU failing when tab-delimited reference stream is used
  - Removed lowercase option for ChrF which was not functional (#85)
  - Simplified ChrF and used the same I/O logic as BLEU to allow for future
    multi-reference reading
  - Added score regression tests for chrF using reference chrF++ implementation
  - Added multi-reference & tokenizer & signature tests

- 1.4.10 (2020-05-30)
  - Fixed bug in signature with mecab tokenizer
  - Cleaned up deprecation warnings (thanks to Karthikeyan Singaravelan @tirkarthi)
  - Now only lists the external [typing](https://pypi.org/project/typing/)
    module as a dependency for Python `<= 3.4`, as it was integrated in the standard
    library in Python 3.5 (thanks to Erwan de Lépinau @ErwanDL).
  - Added LICENSE to pypi (thanks to Mark Harfouche @hmaarrfk)

- 1.4.9 (2020-04-30)
  - Changed `get_available_testsets()` to return a list
  - Remove Japanese MeCab tokenizer from requirements.
    (Must be installed manually to avoid Windows incompatibility).
    Many thanks to Makoto Morishita (@MorinoseiMorizo).

- 1.4.8 (2020-04-26)
  - Added to API:
    - get_source_file()
    - get_reference_files()
    - get_available_testsets()
    - get_langpairs_for_testset()
  - Some internal refactoring
  - Fixed descriptions of some WMT19/google test sets
  - Added API test case (test/test_apy.py)

- 1.4.7 (2020-04-19)
  - Added Google's extra wmt19/en-de refs (-t wmt19/google/{ar,arp,hqall,hqp,hqr,wmtp})
    (Freitag, Grangier, & Caswell
     BLEU might be Guilty but References are not Innocent
     https://arxiv.org/abs/2004.06063)
  - Restored SACREBLEU_DIR and smart_open to exports (thanks to Thomas Liao @tholiao)

- 1.4.6 (2020-03-28)
  - Large internal reorganization as a module (thanks to Thamme Gowda @thammegowda)

- 1.4.5 (2020-03-28)
  - Added Japanese MeCab tokenizer (`-tok ja-mecab`) (thanks to Makoto Morishita @MorinoseiMorizo)
  - Added wmt20/dev test sets (thanks to Martin Popel @martinpopel)

- 1.4.4 (2020-03-10)
  - Smoothing changes (Sebastian Nickels @sn1c)
    - Fixed bug that only applied smoothing to n-grams for n > 2
    - Added default smoothing values for methods "floor" (0) and "add-k" (1)
  - `--list` now returns a list of all language pairs for a task when combined with `-t`
    (e.g., `sacrebleu -t wmt19 --list`)
  - added missing languages for IWSLT17
  - Minor code improvements (Thomas Liao @tholiao)

- 1.4.3 (2019-12-02)
  - Bugfix: handling of result object for CHRF
  - Improved API example

- 1.4.2 (2019-10-11)
  - Tokenization variant omitted from the chrF signature; it is relevant only for BLEU (thanks to Martin Popel)
  - Bugfix: call to sentence_bleu (thanks to Rachel Bawden)
  - Documentation example for Python API (thanks to Vlad Lyalin)
  - Calls to corpus_chrf and sentence_chrf now return a an object instead of a float (use result.score)

- 1.4.1 (2019-09-11)
   - Added sentence-level scoring via -sl (--sentence-level)

- 1.4.0 (2019-09-10)
   - Many thanks to Martin Popel for all the changes below!
   - Added evaluation on concatenated test sets (e.g., `-t wmt17,wmt18`).
     Works as long as they all have the same language pair.
   - Added `sacrebleu --origlang` (both for evaluation on a subset and for `--echo`).
     Note that while echoing prints just the subset, evaluation expects the complete
     test set (and just skips the irrelevant parts).
   - Added `sacrebleu --detail` for breakdown by domain-specific subsets of the test sets.
     (Available for WMT19).
   - Minor changes
     - Improved display of `sacrebleu -h`
     - Added `sacrebleu --list`
     - Code refactoring
     - Documentation and tests updates
     - Fixed a race condition bug (`os.makedirs(outdir, exist_ok=True)` instead of `if os.path.exists`)

- 1.3.7 (2019-07-12)
   - Lazy loading of regexes cuts import time from ~1s to nearly nothing (thanks, @louismartin!)
   - Added a simple (non-atomic) lock on downloading
   - Can now read multiple refs from a single tab-delimited file.
     You need to pass `--num-refs N` to tell it to run the split.
     Only works with a single reference file passed from the command line.

- 1.3.6 (2019-06-10)
   - Removed another f-string for Python 3.5 compatibility

- 1.3.5 (2019-06-07)
   - Restored Python 3.5 compatibility

- 1.3.4 (2019-05-28)
   - Added MTNT 2019 test sets
   - Added a BLEU object

- 1.3.3 (2019-05-08)
   - Added WMT'19 test sets

- 1.3.2 (2018-04-24)
   - Bugfix in test case (thanks to Adam Roberts, @adarob)
   - Passing smoothing method through `sentence_bleu`

- 1.3.1 (2019-03-20)
   - Added another smoothing approach (add-k) and a command-line option for choosing the smoothing method
     (`--smooth exp|floor|add-n|none`) and the associated value (`--smooth-value`), when relevant.
   - Changed interface to some functions (backwards incompatible)
     - 'smooth' is now 'smooth_method'
     - 'smooth_floor' is now 'smooth_value'

- 1.2.21 (19 March 2019)
   - Ctrl-M characters are now treated as normal characters, previously treated as newline.

- 1.2.20 (28 February 2018)
   - Tokenization now defaults to "zh" when language pair is known

- 1.2.19 (19 February 2019)
   - Updated checksum for wmt19/dev (seems to have changed)

- 1.2.18 (19 February 2019)
   - Fixed checksum for wmt17/dev (copy-paste error)

- 1.2.17 (6 February 2019)
   - Added kk-en and en-kk to wmt19/dev

- 1.2.16 (4 February 2019)
   - Added gu-en and en-gu to wmt19/dev

- 1.2.15 (30 January 2019)
   - Added MD5 checksumming of downloaded files for all datasets.

- 1.2.14 (22 January 2019)
   - Added mtnt1.1/train mtnt1.1/valid mtnt1.1/test data from [MTNT](http://www.cs.cmu.edu/~pmichel1/mtnt/)

- 1.2.13 (22 January 2019)
   - Added 'wmt19/dev' task for 'lt-en' and 'en-lt' (development data for new tasks).
   - Added MD5 checksum for downloaded tarballs.

- 1.2.12 (8 November 2018)
   - Now outputs only only digit after the decimal

- 1.2.11 (29 August 2018)
   - Added a function for sentence-level, smoothed BLEU

- 1.2.10 (23 May 2018)
   - Added wmt18 test set (with references)

- 1.2.9 (15 May 2018)
   - Added zh-en, en-zh, tr-en, and en-tr datasets for wmt18/test-ts

- 1.2.8 (14 May 2018)
   - Added wmt18/test-ts, the test sources (only) for [WMT18](http://statmt.org/wmt18/translation-task.html)
   - Moved README out of `sacrebleu.py` and the CHANGELOG into a separate file

- 1.2.7 (10 April 2018)
   - fixed another locale issue (with --echo)
   - grudgingly enabled `-tok none` from the command line

- 1.2.6 (22 March 2018)
   - added wmt17/ms (Microsoft's [additional ZH-EN references](https://github.com/MicrosoftTranslator/Translator-HumanParityData)).
     Try `sacrebleu -t wmt17/ms --cite`.
   - `--echo ref` now pastes together all references, if there is more than one

- 1.2.5 (13 March 2018)
   - added wmt18/dev datasets (en-et and et-en)
   - fixed logic with --force
   - locale-independent installation
   - added "--echo both" (tab-delimited)

- 1.2.3 (28 January 2018)
   - metrics (`-m`) are now printed in the order requested
   - chrF now prints a version string (including the beta parameter, importantly)
   - attempt to remove dependence on locale setting

- 1.2 (17 January 2018)
   - added the chrF metric (`-m chrf` or `-m bleu chrf` for both)
     See 'CHRF: character n-gram F-score for automatic MT evaluation' by Maja Popovic (WMT 2015)
     [http://www.statmt.org/wmt15/pdf/WMT49.pdf]
   - added IWSLT 2017 test and tuning sets for DE, FR, and ZH
     (Thanks to Mauro Cettolo and Marcello Federico).
   - added `--cite` to produce the citation for easy inclusion in papers
   - added `--input` (`-i`) to set input to a file instead of STDIN
   - removed accent mark after objection from UN official

- 1.1.7 (27 November 2017)
   - corpus_bleu() now raises an exception if input streams are different lengths
   - thanks to Martin Popel for:
      - small bugfix in tokenization_13a (not affecting WMT references)
      - adding `--tok intl` (international tokenization)
   - added wmt17/dev and wmt17/dev sets (for languages intro'd those years)

- 1.1.6 (15 November 2017)
   - bugfix for tokenization warning

- 1.1.5 (12 November 2017)
   - added -b option (only output the BLEU score)
   - removed fi-en from list of WMT16/17 systems with more than one reference
   - added WMT16/tworefs and WMT17/tworefs for scoring with both en-fi references

- 1.1.4 (10 November 2017)
   - added effective order for sentence-level BLEU computation
   - added unit tests from sockeye

- 1.1.3 (8 November 2017).
   - Factored code a bit to facilitate API:
      - compute_bleu: works from raw stats
      - corpus_bleu for use from the command line
      - raw_corpus_bleu: turns off tokenization, command-line sanity checks, floor smoothing
   - Smoothing (type 'exp', now the default) fixed to produce mteval-v13a.pl results
   - Added 'floor' smoothing (adds 0.01 to 0 counts, more versatile via API), 'none' smoothing (via API)
   - Small bugfixes, windows compatibility (H/T Christian Federmann)

- 1.0.3 (4 November 2017).
   - Contributions from Christian Federmann:
      - Added explicit support for encoding
      - Fixed Windows support
      - Bugfix in handling reference length with multiple refs

- version 1.0.1 (1 November 2017).
   - Small bugfix affecting some versions of Python.
   - Code reformatting due to Ozan Çağlayan.

- version 1.0 (23 October 2017).
   - Support for WMT 2008--2017.
   - Single tokenization (v13a) with lowercase fix (proper lower() instead of just A-Z).
   - Chinese tokenization.
   - Tested to match all WMT17 scores on all arcs.<|MERGE_RESOLUTION|>--- conflicted
+++ resolved
@@ -1,12 +1,9 @@
 # VERSION HISTORY
 
-<<<<<<< HEAD
 - 1.4.14 (in progress)
   - Added character-based tokenization ("-tok char").
-	  Thanks to Christian Federmann.
-
-=======
->>>>>>> 45ad104c
+    Thanks to Christian Federmann.
+
 - 1.4.13 (2020-07-30)
   - Added WMT20 newstest test sets (#103)
   - Make mecab3-python an extra dependency, adapt code to new mecab3-python
