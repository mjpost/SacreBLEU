#!/usr/bin/env python3
# -*- coding: utf-8 -*-

# Copyright 2017--2018 Amazon.com, Inc. or its affiliates. All Rights Reserved.
#
# Licensed under the Apache License, Version 2.0 (the "License"). You may not
# use this file except in compliance with the License. A copy of the License
# is located at
#
#     http://aws.amazon.com/apache2.0/
#
# or in the "license" file accompanying this file. This file is distributed on
# an "AS IS" BASIS, WITHOUT WARRANTIES OR CONDITIONS OF ANY KIND, either
# express or implied. See the License for the specific language governing
# permissions and limitations under the License.

"""
SacreBLEU provides hassle-free computation of shareable, comparable, and reproducible BLEU scores.
Inspired by Rico Sennrich's `multi-bleu-detok.perl`, it produces the official WMT scores but works with plain text.
It also knows all the standard test sets and handles downloading, processing, and tokenization for you.

See the [README.md] file for more information.
"""

import argparse
import functools
import gzip
import hashlib
import io
import logging
import math
import os
import portalocker
import re
import sys
import unicodedata
import urllib.request

from collections import Counter, namedtuple
from itertools import zip_longest
from typing import List, Iterable, Tuple, Union

VERSION = '1.3.7'

try:
    # SIGPIPE is not available on Windows machines, throwing an exception.
    from signal import SIGPIPE

    # If SIGPIPE is available, change behaviour to default instead of ignore.
    from signal import signal, SIG_DFL
    signal(SIGPIPE, SIG_DFL)

except ImportError:
    logging.warning('Could not import signal.SIGPIPE (this is expected on Windows machines)')

# Where to store downloaded test sets.
# Define the environment variable $SACREBLEU, or use the default of ~/.sacrebleu.
#
# Querying for a HOME environment variable can result in None (e.g., on Windows)
# in which case the os.path.join() throws a TypeError. Using expanduser() is
# a safe way to get the user's home folder.
USERHOME = os.path.expanduser("~")
SACREBLEU_DIR = os.environ.get('SACREBLEU', os.path.join(USERHOME, '.sacrebleu'))

# n-gram order. Don't change this.
NGRAM_ORDER = 4

# Default values for CHRF
CHRF_ORDER = 6
# default to 2 (per http://www.aclweb.org/anthology/W16-2341)
CHRF_BETA = 2

# The default floor value to use with `--smooth floor`
SMOOTH_VALUE_DEFAULT = 0.0

# This defines data locations.
# At the top level are test sets.
# Beneath each test set, we define the location to download the test data.
# The other keys are each language pair contained in the tarball, and the respective locations of the source and reference data within each.
# Many of these are *.sgm files, which are processed to produced plain text that can be used by this script.
# The canonical location of unpacked, processed data is $SACREBLEU_DIR/$TEST/$SOURCE-$TARGET.{$SOURCE,$TARGET}
DATASETS = {
    'mtnt2019': {
        'data': ['http://www.cs.cmu.edu/~pmichel1/hosting/MTNT2019.tar.gz'],
        'description': 'Test set for the WMT 19 robustness shared task',
        'md5': ['78a672e1931f106a8549023c0e8af8f6'],
        'en-fr': ['2:MTNT2019/en-fr.final.tsv', '3:MTNT2019/en-fr.final.tsv'],
        'fr-en': ['2:MTNT2019/fr-en.final.tsv', '3:MTNT2019/fr-en.final.tsv'],
        'en-ja': ['2:MTNT2019/en-ja.final.tsv', '3:MTNT2019/en-ja.final.tsv'],
        'ja-en': ['2:MTNT2019/ja-en.final.tsv', '3:MTNT2019/ja-en.final.tsv'],
    },
    'mtnt1.1/test': {
        'data': ['https://github.com/pmichel31415/mtnt/releases/download/v1.1/MTNT.1.1.tar.gz'],
        'description': 'Test data for the Machine Translation of Noisy Text task: http://www.cs.cmu.edu/~pmichel1/mtnt/',
        'citation': '@InProceedings{michel2018a:mtnt,\n    author = "Michel, Paul and Neubig, Graham",\n    title = "MTNT: A Testbed for Machine Translation of Noisy Text",\n    booktitle = "Proceedings of the 2018 Conference on Empirical Methods in Natural Language Processing",\n    year = "2018",\n    publisher = "Association for Computational Linguistics",\n    pages = "543--553",\n    location = "Brussels, Belgium",\n    url = "http://aclweb.org/anthology/D18-1050"\n}',
        'md5': ['8ce1831ac584979ba8cdcd9d4be43e1d'],
        'en-fr': ['1:MTNT/test/test.en-fr.tsv', '2:MTNT/test/test.en-fr.tsv'],
        'fr-en': ['1:MTNT/test/test.fr-en.tsv', '2:MTNT/test/test.fr-en.tsv'],
        'en-ja': ['1:MTNT/test/test.en-ja.tsv', '2:MTNT/test/test.en-ja.tsv'],
        'ja-en': ['1:MTNT/test/test.ja-en.tsv', '2:MTNT/test/test.ja-en.tsv'],
    },
    'mtnt1.1/valid': {
        'data': ['https://github.com/pmichel31415/mtnt/releases/download/v1.1/MTNT.1.1.tar.gz'],
        'description': 'Validation data for the Machine Translation of Noisy Text task: http://www.cs.cmu.edu/~pmichel1/mtnt/',
        'citation': '@InProceedings{michel2018a:mtnt,\n    author = "Michel, Paul and Neubig, Graham",\n    title = "MTNT: A Testbed for Machine Translation of Noisy Text",\n    booktitle = "Proceedings of the 2018 Conference on Empirical Methods in Natural Language Processing",\n    year = "2018",\n    publisher = "Association for Computational Linguistics",\n    pages = "543--553",\n    location = "Brussels, Belgium",\n    url = "http://aclweb.org/anthology/D18-1050"\n}',
        'md5': ['8ce1831ac584979ba8cdcd9d4be43e1d'],
        'en-fr': ['1:MTNT/valid/valid.en-fr.tsv', '2:MTNT/valid/valid.en-fr.tsv'],
        'fr-en': ['1:MTNT/valid/valid.fr-en.tsv', '2:MTNT/valid/valid.fr-en.tsv'],
        'en-ja': ['1:MTNT/valid/valid.en-ja.tsv', '2:MTNT/valid/valid.en-ja.tsv'],
        'ja-en': ['1:MTNT/valid/valid.ja-en.tsv', '2:MTNT/valid/valid.ja-en.tsv'],
    },
    'mtnt1.1/train': {
        'data': ['https://github.com/pmichel31415/mtnt/releases/download/v1.1/MTNT.1.1.tar.gz'],
        'description': 'Training data for the Machine Translation of Noisy Text task: http://www.cs.cmu.edu/~pmichel1/mtnt/',
        'citation': '@InProceedings{michel2018a:mtnt,\n    author = "Michel, Paul and Neubig, Graham",\n    title = "MTNT: A Testbed for Machine Translation of Noisy Text",\n    booktitle = "Proceedings of the 2018 Conference on Empirical Methods in Natural Language Processing",\n    year = "2018",\n    publisher = "Association for Computational Linguistics",\n    pages = "543--553",\n    location = "Brussels, Belgium",\n    url = "http://aclweb.org/anthology/D18-1050"\n}',
        'md5': ['8ce1831ac584979ba8cdcd9d4be43e1d'],
        'en-fr': ['1:MTNT/train/train.en-fr.tsv', '2:MTNT/train/train.en-fr.tsv'],
        'fr-en': ['1:MTNT/train/train.fr-en.tsv', '2:MTNT/train/train.fr-en.tsv'],
        'en-ja': ['1:MTNT/train/train.en-ja.tsv', '2:MTNT/train/train.en-ja.tsv'],
        'ja-en': ['1:MTNT/train/train.ja-en.tsv', '2:MTNT/train/train.ja-en.tsv'],
    },
    'wmt19': {
        'data': ['http://data.statmt.org/wmt19/translation-task/test.tgz'],
        'description': 'Official evaluation data.',
        'md5': ['84de7162d158e28403103b01aeefc39a'],
        'cs-de': ['sgm/newstest2019-csde-src.cs.sgm', 'sgm/newstest2019-csde-ref.de.sgm'],
        'de-cs': ['sgm/newstest2019-decs-src.de.sgm', 'sgm/newstest2019-decs-ref.cs.sgm'],
        'de-en': ['sgm/newstest2019-deen-src.de.sgm', 'sgm/newstest2019-deen-ref.en.sgm'],
        'de-fr': ['sgm/newstest2019-defr-src.de.sgm', 'sgm/newstest2019-defr-ref.fr.sgm'],
        'en-cs': ['sgm/newstest2019-encs-src.en.sgm', 'sgm/newstest2019-encs-ref.cs.sgm'],
        'en-de': ['sgm/newstest2019-ende-src.en.sgm', 'sgm/newstest2019-ende-ref.de.sgm'],
        'en-fi': ['sgm/newstest2019-enfi-src.en.sgm', 'sgm/newstest2019-enfi-ref.fi.sgm'],
        'en-gu': ['sgm/newstest2019-engu-src.en.sgm', 'sgm/newstest2019-engu-ref.gu.sgm'],
        'en-kk': ['sgm/newstest2019-enkk-src.en.sgm', 'sgm/newstest2019-enkk-ref.kk.sgm'],
        'en-lt': ['sgm/newstest2019-enlt-src.en.sgm', 'sgm/newstest2019-enlt-ref.lt.sgm'],
        'en-ru': ['sgm/newstest2019-enru-src.en.sgm', 'sgm/newstest2019-enru-ref.ru.sgm'],
        'en-zh': ['sgm/newstest2019-enzh-src.en.sgm', 'sgm/newstest2019-enzh-ref.zh.sgm'],
        'fi-en': ['sgm/newstest2019-fien-src.fi.sgm', 'sgm/newstest2019-fien-ref.en.sgm'],
        'fr-de': ['sgm/newstest2019-frde-src.fr.sgm', 'sgm/newstest2019-frde-ref.de.sgm'],
        'gu-en': ['sgm/newstest2019-guen-src.gu.sgm', 'sgm/newstest2019-guen-ref.en.sgm'],
        'kk-en': ['sgm/newstest2019-kken-src.kk.sgm', 'sgm/newstest2019-kken-ref.en.sgm'],
        'lt-en': ['sgm/newstest2019-lten-src.lt.sgm', 'sgm/newstest2019-lten-ref.en.sgm'],
        'ru-en': ['sgm/newstest2019-ruen-src.ru.sgm', 'sgm/newstest2019-ruen-ref.en.sgm'],
        'zh-en': ['sgm/newstest2019-zhen-src.zh.sgm', 'sgm/newstest2019-zhen-ref.en.sgm'],
    },
    'wmt19/dev': {
        'data': ['http://data.statmt.org/wmt19/translation-task/dev.tgz'],
        'description': 'Development data for tasks new to 2019.',
        'md5': ['f2ec7af5947c19e0cacb3882eb208002'],
        'lt-en': ['dev/newsdev2019-lten-src.lt.sgm', 'dev/newsdev2019-lten-ref.en.sgm'],
        'en-lt': ['dev/newsdev2019-enlt-src.en.sgm', 'dev/newsdev2019-enlt-ref.lt.sgm'],
        'gu-en': ['dev/newsdev2019-guen-src.gu.sgm', 'dev/newsdev2019-guen-ref.en.sgm'],
        'en-gu': ['dev/newsdev2019-engu-src.en.sgm', 'dev/newsdev2019-engu-ref.gu.sgm'],
        'kk-en': ['dev/newsdev2019-kken-src.kk.sgm', 'dev/newsdev2019-kken-ref.en.sgm'],
        'en-kk': ['dev/newsdev2019-enkk-src.en.sgm', 'dev/newsdev2019-enkk-ref.kk.sgm'],
    },
    'wmt18': {
        'data': ['http://data.statmt.org/wmt18/translation-task/test.tgz'],
        'md5': ['f996c245ecffea23d0006fa4c34e9064'],
        'description': 'Official evaluation data.',
        'citation': '@inproceedings{bojar-etal-2018-findings,\n    title = "Findings of the 2018 Conference on Machine Translation ({WMT}18)",\n    author = "Bojar, Ond{\v{r}}ej  and\n      Federmann, Christian  and\n      Fishel, Mark  and\n      Graham, Yvette  and\n      Haddow, Barry  and\n      Koehn, Philipp  and\n      Monz, Christof",\n    booktitle = "Proceedings of the Third Conference on Machine Translation: Shared Task Papers",\n    month = oct,\n    year = "2018",\n    address = "Belgium, Brussels",\n    publisher = "Association for Computational Linguistics",\n    url = "https://www.aclweb.org/anthology/W18-6401",\n    pages = "272--303",\n}',
        'cs-en': ['test/newstest2018-csen-src.cs.sgm', 'test/newstest2018-csen-ref.en.sgm'],
        'de-en': ['test/newstest2018-deen-src.de.sgm', 'test/newstest2018-deen-ref.en.sgm'],
        'en-cs': ['test/newstest2018-encs-src.en.sgm', 'test/newstest2018-encs-ref.cs.sgm'],
        'en-de': ['test/newstest2018-ende-src.en.sgm', 'test/newstest2018-ende-ref.de.sgm'],
        'en-et': ['test/newstest2018-enet-src.en.sgm', 'test/newstest2018-enet-ref.et.sgm'],
        'en-fi': ['test/newstest2018-enfi-src.en.sgm', 'test/newstest2018-enfi-ref.fi.sgm'],
        'en-ru': ['test/newstest2018-enru-src.en.sgm', 'test/newstest2018-enru-ref.ru.sgm'],
        'et-en': ['test/newstest2018-eten-src.et.sgm', 'test/newstest2018-eten-ref.en.sgm'],
        'fi-en': ['test/newstest2018-fien-src.fi.sgm', 'test/newstest2018-fien-ref.en.sgm'],
        'ru-en': ['test/newstest2018-ruen-src.ru.sgm', 'test/newstest2018-ruen-ref.en.sgm'],
        'en-tr': ['test/newstest2018-entr-src.en.sgm', 'test/newstest2018-entr-ref.tr.sgm'],
        'tr-en': ['test/newstest2018-tren-src.tr.sgm', 'test/newstest2018-tren-ref.en.sgm'],
        'en-zh': ['test/newstest2018-enzh-src.en.sgm', 'test/newstest2018-enzh-ref.zh.sgm'],
        'zh-en': ['test/newstest2018-zhen-src.zh.sgm', 'test/newstest2018-zhen-ref.en.sgm'],
    },
    'wmt18/test-ts': {
        'data': ['http://data.statmt.org/wmt18/translation-task/test-ts.tgz'],
        'md5': ['5c621a34d512cc2dd74162ae7d00b320'],
        'description': 'Official evaluation sources with extra test sets interleaved.',
        'cs-en': ['test/newstest2018-csen-src-ts.cs.sgm'],
        'de-en': ['test/newstest2018-deen-src-ts.de.sgm'],
        'en-cs': ['test/newstest2018-encs-src-ts.en.sgm'],
        'en-de': ['test/newstest2018-ende-src-ts.en.sgm'],
        'en-et': ['test/newstest2018-enet-src-ts.en.sgm'],
        'en-fi': ['test/newstest2018-enfi-src-ts.en.sgm'],
        'en-ru': ['test/newstest2018-enru-src-ts.en.sgm'],
        'et-en': ['test/newstest2018-eten-src-ts.et.sgm'],
        'fi-en': ['test/newstest2018-fien-src-ts.fi.sgm'],
        'ru-en': ['test/newstest2018-ruen-src-ts.ru.sgm'],
        'en-tr': ['test/newstest2018-entr-src-ts.en.sgm'],
        'tr-en': ['test/newstest2018-tren-src-ts.tr.sgm'],
        'en-zh': ['test/newstest2018-enzh-src-ts.en.sgm'],
        'zh-en': ['test/newstest2018-zhen-src-ts.zh.sgm'],
    },
    'wmt18/dev': {
        'data': ['http://data.statmt.org/wmt18/translation-task/dev.tgz'],
        'md5': ['486f391da54a7a3247f02ebd25996f24'],
        'description': 'Development data (Estonian<>English).',
        'et-en': ['dev/newsdev2018-eten-src.et.sgm', 'dev/newsdev2018-eten-ref.en.sgm'],
        'en-et': ['dev/newsdev2018-enet-src.en.sgm', 'dev/newsdev2018-enet-ref.et.sgm'],
    },
    'wmt17': {
        'data': ['http://data.statmt.org/wmt17/translation-task/test.tgz'],
        'md5': ['86a1724c276004aa25455ae2a04cef26'],
        'description': 'Official evaluation data.',
        'citation': '@InProceedings{bojar-EtAl:2017:WMT1,\n  author    = {Bojar, Ond\\v{r}ej  and  Chatterjee, Rajen  and  Federmann, Christian  and  Graham, Yvette  and  Haddow, Barry  and  Huang, Shujian  and  Huck, Matthias  and  Koehn, Philipp  and  Liu, Qun  and  Logacheva, Varvara  and  Monz, Christof  and  Negri, Matteo  and  Post, Matt  and  Rubino, Raphael  and  Specia, Lucia  and  Turchi, Marco},\n  title     = {Findings of the 2017 Conference on Machine Translation (WMT17)},\n  booktitle = {Proceedings of the Second Conference on Machine Translation, Volume 2: Shared Task Papers},\n  month     = {September},\n  year      = {2017},\n  address   = {Copenhagen, Denmark},\n  publisher = {Association for Computational Linguistics},\n  pages     = {169--214},\n  url       = {http://www.aclweb.org/anthology/W17-4717}\n}',
        'cs-en': ['test/newstest2017-csen-src.cs.sgm', 'test/newstest2017-csen-ref.en.sgm'],
        'de-en': ['test/newstest2017-deen-src.de.sgm', 'test/newstest2017-deen-ref.en.sgm'],
        'en-cs': ['test/newstest2017-encs-src.en.sgm', 'test/newstest2017-encs-ref.cs.sgm'],
        'en-de': ['test/newstest2017-ende-src.en.sgm', 'test/newstest2017-ende-ref.de.sgm'],
        'en-fi': ['test/newstest2017-enfi-src.en.sgm', 'test/newstest2017-enfi-ref.fi.sgm'],
        'en-lv': ['test/newstest2017-enlv-src.en.sgm', 'test/newstest2017-enlv-ref.lv.sgm'],
        'en-ru': ['test/newstest2017-enru-src.en.sgm', 'test/newstest2017-enru-ref.ru.sgm'],
        'en-tr': ['test/newstest2017-entr-src.en.sgm', 'test/newstest2017-entr-ref.tr.sgm'],
        'en-zh': ['test/newstest2017-enzh-src.en.sgm', 'test/newstest2017-enzh-ref.zh.sgm'],
        'fi-en': ['test/newstest2017-fien-src.fi.sgm', 'test/newstest2017-fien-ref.en.sgm'],
        'lv-en': ['test/newstest2017-lven-src.lv.sgm', 'test/newstest2017-lven-ref.en.sgm'],
        'ru-en': ['test/newstest2017-ruen-src.ru.sgm', 'test/newstest2017-ruen-ref.en.sgm'],
        'tr-en': ['test/newstest2017-tren-src.tr.sgm', 'test/newstest2017-tren-ref.en.sgm'],
        'zh-en': ['test/newstest2017-zhen-src.zh.sgm', 'test/newstest2017-zhen-ref.en.sgm'],
    },
    'wmt17/B': {
        'data': ['http://data.statmt.org/wmt17/translation-task/test.tgz'],
        'md5': ['86a1724c276004aa25455ae2a04cef26'],
        'description': 'Additional reference for EN-FI and FI-EN.',
        'en-fi': ['test/newstestB2017-enfi-src.en.sgm', 'test/newstestB2017-enfi-ref.fi.sgm'],
    },
    'wmt17/tworefs': {
        'data': ['http://data.statmt.org/wmt17/translation-task/test.tgz'],
        'md5': ['86a1724c276004aa25455ae2a04cef26'],
        'description': 'Systems with two references.',
        'en-fi': ['test/newstest2017-enfi-src.en.sgm', 'test/newstest2017-enfi-ref.fi.sgm', 'test/newstestB2017-enfi-ref.fi.sgm'],
    },
    'wmt17/improved': {
        'data': ['http://data.statmt.org/wmt17/translation-task/test-update-1.tgz'],
        'md5': ['91dbfd5af99bc6891a637a68e04dfd41'],
        'description': 'Improved zh-en and en-zh translations.',
        'en-zh': ['newstest2017-enzh-src.en.sgm', 'newstest2017-enzh-ref.zh.sgm'],
        'zh-en': ['newstest2017-zhen-src.zh.sgm', 'newstest2017-zhen-ref.en.sgm'],
    },
    'wmt17/dev': {
        'data': ['http://data.statmt.org/wmt17/translation-task/dev.tgz'],
        'md5': ['9b1aa63c1cf49dccdd20b962fe313989'],
        'description': 'Development sets released for new languages in 2017.',
        'en-lv': ['dev/newsdev2017-enlv-src.en.sgm', 'dev/newsdev2017-enlv-ref.lv.sgm'],
        'en-zh': ['dev/newsdev2017-enzh-src.en.sgm', 'dev/newsdev2017-enzh-ref.zh.sgm'],
        'lv-en': ['dev/newsdev2017-lven-src.lv.sgm', 'dev/newsdev2017-lven-ref.en.sgm'],
        'zh-en': ['dev/newsdev2017-zhen-src.zh.sgm', 'dev/newsdev2017-zhen-ref.en.sgm'],
    },
    'wmt17/ms': {
        'data': ['https://github.com/MicrosoftTranslator/Translator-HumanParityData/archive/master.zip',
                 'http://data.statmt.org/wmt17/translation-task/test-update-1.tgz'],
        'md5': ['18fdaa7a3c84cf6ef688da1f6a5fa96f', '91dbfd5af99bc6891a637a68e04dfd41'],
        'description': 'Additional Chinese-English references from Microsoft Research.',
        'citation': '@inproceedings{achieving-human-parity-on-automatic-chinese-to-english-news-translation,\n  author = {Hassan Awadalla, Hany and Aue, Anthony and Chen, Chang and Chowdhary, Vishal and Clark, Jonathan and Federmann, Christian and Huang, Xuedong and Junczys-Dowmunt, Marcin and Lewis, Will and Li, Mu and Liu, Shujie and Liu, Tie-Yan and Luo, Renqian and Menezes, Arul and Qin, Tao and Seide, Frank and Tan, Xu and Tian, Fei and Wu, Lijun and Wu, Shuangzhi and Xia, Yingce and Zhang, Dongdong and Zhang, Zhirui and Zhou, Ming},\n  title = {Achieving Human Parity on Automatic Chinese to English News Translation},\n  booktitle = {},\n  year = {2018},\n  month = {March},\n  abstract = {Machine translation has made rapid advances in recent years. Millions of people are using it today in online translation systems and mobile applications in order to communicate across language barriers. The question naturally arises whether such systems can approach or achieve parity with human translations. In this paper, we first address the problem of how to define and accurately measure human parity in translation. We then describe Microsoft’s machine translation system and measure the quality of its translations on the widely used WMT 2017 news translation task from Chinese to English. We find that our latest neural machine translation system has reached a new state-of-the-art, and that the translation quality is at human parity when compared to professional human translations. We also find that it significantly exceeds the quality of crowd-sourced non-professional translations.},\n  publisher = {},\n  url = {https://www.microsoft.com/en-us/research/publication/achieving-human-parity-on-automatic-chinese-to-english-news-translation/},\n  address = {},\n  pages = {},\n  journal = {},\n  volume = {},\n  chapter = {},\n  isbn = {},\n}',
        'zh-en': ['newstest2017-zhen-src.zh.sgm', 'newstest2017-zhen-ref.en.sgm', 'Translator-HumanParityData-master/Translator-HumanParityData/References/Translator-HumanParityData-Reference-HT.txt', 'Translator-HumanParityData-master/Translator-HumanParityData/References/Translator-HumanParityData-Reference-PE.txt'],
    },
    'wmt16': {
        'data': ['http://data.statmt.org/wmt16/translation-task/test.tgz'],
        'md5': ['3d809cd0c2c86adb2c67034d15c4e446'],
        'description': 'Official evaluation data.',
        'citation': '@InProceedings{bojar-EtAl:2016:WMT1,\n  author    = {Bojar, Ond\\v{r}ej  and  Chatterjee, Rajen  and  Federmann, Christian  and  Graham, Yvette  and  Haddow, Barry  and  Huck, Matthias  and  Jimeno Yepes, Antonio  and  Koehn, Philipp  and  Logacheva, Varvara  and  Monz, Christof  and  Negri, Matteo  and  Neveol, Aurelie  and  Neves, Mariana  and  Popel, Martin  and  Post, Matt  and  Rubino, Raphael  and  Scarton, Carolina  and  Specia, Lucia  and  Turchi, Marco  and  Verspoor, Karin  and  Zampieri, Marcos},\n  title     = {Findings of the 2016 Conference on Machine Translation},\n  booktitle = {Proceedings of the First Conference on Machine Translation},\n  month     = {August},\n  year      = {2016},\n  address   = {Berlin, Germany},\n  publisher = {Association for Computational Linguistics},\n  pages     = {131--198},\n  url       = {http://www.aclweb.org/anthology/W/W16/W16-2301}\n}',
        'cs-en': ['test/newstest2016-csen-src.cs.sgm', 'test/newstest2016-csen-ref.en.sgm'],
        'de-en': ['test/newstest2016-deen-src.de.sgm', 'test/newstest2016-deen-ref.en.sgm'],
        'en-cs': ['test/newstest2016-encs-src.en.sgm', 'test/newstest2016-encs-ref.cs.sgm'],
        'en-de': ['test/newstest2016-ende-src.en.sgm', 'test/newstest2016-ende-ref.de.sgm'],
        'en-fi': ['test/newstest2016-enfi-src.en.sgm', 'test/newstest2016-enfi-ref.fi.sgm'],
        'en-ro': ['test/newstest2016-enro-src.en.sgm', 'test/newstest2016-enro-ref.ro.sgm'],
        'en-ru': ['test/newstest2016-enru-src.en.sgm', 'test/newstest2016-enru-ref.ru.sgm'],
        'en-tr': ['test/newstest2016-entr-src.en.sgm', 'test/newstest2016-entr-ref.tr.sgm'],
        'fi-en': ['test/newstest2016-fien-src.fi.sgm', 'test/newstest2016-fien-ref.en.sgm'],
        'ro-en': ['test/newstest2016-roen-src.ro.sgm', 'test/newstest2016-roen-ref.en.sgm'],
        'ru-en': ['test/newstest2016-ruen-src.ru.sgm', 'test/newstest2016-ruen-ref.en.sgm'],
        'tr-en': ['test/newstest2016-tren-src.tr.sgm', 'test/newstest2016-tren-ref.en.sgm'],
    },
    'wmt16/B': {
        'data': ['http://data.statmt.org/wmt16/translation-task/test.tgz'],
        'md5': ['3d809cd0c2c86adb2c67034d15c4e446'],
        'description': 'Additional reference for EN-FI.',
        'en-fi': ['test/newstest2016-enfi-src.en.sgm', 'test/newstestB2016-enfi-ref.fi.sgm'],
    },
    'wmt16/tworefs': {
        'data': ['http://data.statmt.org/wmt16/translation-task/test.tgz'],
        'md5': ['3d809cd0c2c86adb2c67034d15c4e446'],
        'description': 'EN-FI with two references.',
        'en-fi': ['test/newstest2016-enfi-src.en.sgm', 'test/newstest2016-enfi-ref.fi.sgm', 'test/newstestB2016-enfi-ref.fi.sgm'],
    },
    'wmt16/dev': {
        'data': ['http://data.statmt.org/wmt16/translation-task/dev.tgz'],
        'md5': ['4a3dc2760bb077f4308cce96b06e6af6'],
        'description': 'Development sets released for new languages in 2016.',
        'en-ro': ['dev/newsdev2016-enro-src.en.sgm', 'dev/newsdev2016-enro-ref.ro.sgm'],
        'en-tr': ['dev/newsdev2016-entr-src.en.sgm', 'dev/newsdev2016-entr-ref.tr.sgm'],
        'ro-en': ['dev/newsdev2016-roen-src.ro.sgm', 'dev/newsdev2016-roen-ref.en.sgm'],
        'tr-en': ['dev/newsdev2016-tren-src.tr.sgm', 'dev/newsdev2016-tren-ref.en.sgm']
    },
    'wmt15': {
        'data': ['http://statmt.org/wmt15/test.tgz'],
        'md5': ['67e3beca15e69fe3d36de149da0a96df'],
        'description': 'Official evaluation data.',
        'citation': '@InProceedings{bojar-EtAl:2015:WMT,\n  author    = {Bojar, Ond\\v{r}ej  and  Chatterjee, Rajen  and  Federmann, Christian  and  Haddow, Barry  and  Huck, Matthias  and  Hokamp, Chris  and  Koehn, Philipp  and  Logacheva, Varvara  and  Monz, Christof  and  Negri, Matteo  and  Post, Matt  and  Scarton, Carolina  and  Specia, Lucia  and  Turchi, Marco},\n  title     = {Findings of the 2015 Workshop on Statistical Machine Translation},\n  booktitle = {Proceedings of the Tenth Workshop on Statistical Machine Translation},\n  month     = {September},\n  year      = {2015},\n  address   = {Lisbon, Portugal},\n  publisher = {Association for Computational Linguistics},\n  pages     = {1--46},\n  url       = {http://aclweb.org/anthology/W15-3001}\n}',
        'en-fr': ['test/newsdiscusstest2015-enfr-src.en.sgm', 'test/newsdiscusstest2015-enfr-ref.fr.sgm'],
        'fr-en': ['test/newsdiscusstest2015-fren-src.fr.sgm', 'test/newsdiscusstest2015-fren-ref.en.sgm'],
        'cs-en': ['test/newstest2015-csen-src.cs.sgm', 'test/newstest2015-csen-ref.en.sgm'],
        'de-en': ['test/newstest2015-deen-src.de.sgm', 'test/newstest2015-deen-ref.en.sgm'],
        'en-cs': ['test/newstest2015-encs-src.en.sgm', 'test/newstest2015-encs-ref.cs.sgm'],
        'en-de': ['test/newstest2015-ende-src.en.sgm', 'test/newstest2015-ende-ref.de.sgm'],
        'en-fi': ['test/newstest2015-enfi-src.en.sgm', 'test/newstest2015-enfi-ref.fi.sgm'],
        'en-ru': ['test/newstest2015-enru-src.en.sgm', 'test/newstest2015-enru-ref.ru.sgm'],
        'fi-en': ['test/newstest2015-fien-src.fi.sgm', 'test/newstest2015-fien-ref.en.sgm'],
        'ru-en': ['test/newstest2015-ruen-src.ru.sgm', 'test/newstest2015-ruen-ref.en.sgm']
    },
    'wmt14': {
        'data': ['http://statmt.org/wmt14/test-filtered.tgz'],
        'md5': ['84c597844c1542e29c2aff23aaee4310'],
        'description': 'Official evaluation data.',
        'citation': '@InProceedings{bojar-EtAl:2014:W14-33,\n  author    = {Bojar, Ondrej  and  Buck, Christian  and  Federmann, Christian  and  Haddow, Barry  and  Koehn, Philipp  and  Leveling, Johannes  and  Monz, Christof  and  Pecina, Pavel  and  Post, Matt  and  Saint-Amand, Herve  and  Soricut, Radu  and  Specia, Lucia  and  Tamchyna, Ale\\v{s}},\n  title     = {Findings of the 2014 Workshop on Statistical Machine Translation},\n  booktitle = {Proceedings of the Ninth Workshop on Statistical Machine Translation},\n  month     = {June},\n  year      = {2014},\n  address   = {Baltimore, Maryland, USA},\n  publisher = {Association for Computational Linguistics},\n  pages     = {12--58},\n  url       = {http://www.aclweb.org/anthology/W/W14/W14-3302}\n}',
        'cs-en': ['test/newstest2014-csen-src.cs.sgm', 'test/newstest2014-csen-ref.en.sgm'],
        'en-cs': ['test/newstest2014-csen-src.en.sgm', 'test/newstest2014-csen-ref.cs.sgm'],
        'de-en': ['test/newstest2014-deen-src.de.sgm', 'test/newstest2014-deen-ref.en.sgm'],
        'en-de': ['test/newstest2014-deen-src.en.sgm', 'test/newstest2014-deen-ref.de.sgm'],
        'en-fr': ['test/newstest2014-fren-src.en.sgm', 'test/newstest2014-fren-ref.fr.sgm'],
        'fr-en': ['test/newstest2014-fren-src.fr.sgm', 'test/newstest2014-fren-ref.en.sgm'],
        'en-hi': ['test/newstest2014-hien-src.en.sgm', 'test/newstest2014-hien-ref.hi.sgm'],
        'hi-en': ['test/newstest2014-hien-src.hi.sgm', 'test/newstest2014-hien-ref.en.sgm'],
        'en-ru': ['test/newstest2014-ruen-src.en.sgm', 'test/newstest2014-ruen-ref.ru.sgm'],
        'ru-en': ['test/newstest2014-ruen-src.ru.sgm', 'test/newstest2014-ruen-ref.en.sgm']
    },
    'wmt14/full': {
        'data': ['http://statmt.org/wmt14/test-full.tgz'],
        'md5': ['a8cd784e006feb32ac6f3d9ec7eb389a'],
        'description': 'Evaluation data released after official evaluation for further research.',
        'cs-en': ['test-full/newstest2014-csen-src.cs.sgm', 'test-full/newstest2014-csen-ref.en.sgm'],
        'en-cs': ['test-full/newstest2014-csen-src.en.sgm', 'test-full/newstest2014-csen-ref.cs.sgm'],
        'de-en': ['test-full/newstest2014-deen-src.de.sgm', 'test-full/newstest2014-deen-ref.en.sgm'],
        'en-de': ['test-full/newstest2014-deen-src.en.sgm', 'test-full/newstest2014-deen-ref.de.sgm'],
        'en-fr': ['test-full/newstest2014-fren-src.en.sgm', 'test-full/newstest2014-fren-ref.fr.sgm'],
        'fr-en': ['test-full/newstest2014-fren-src.fr.sgm', 'test-full/newstest2014-fren-ref.en.sgm'],
        'en-hi': ['test-full/newstest2014-hien-src.en.sgm', 'test-full/newstest2014-hien-ref.hi.sgm'],
        'hi-en': ['test-full/newstest2014-hien-src.hi.sgm', 'test-full/newstest2014-hien-ref.en.sgm'],
        'en-ru': ['test-full/newstest2014-ruen-src.en.sgm', 'test-full/newstest2014-ruen-ref.ru.sgm'],
        'ru-en': ['test-full/newstest2014-ruen-src.ru.sgm', 'test-full/newstest2014-ruen-ref.en.sgm']
    },
    'wmt13': {
        'data': ['http://statmt.org/wmt13/test.tgz'],
        'md5': ['48eca5d02f637af44e85186847141f67'],
        'description': 'Official evaluation data.',
        'citation': '@InProceedings{bojar-EtAl:2013:WMT,\n  author    = {Bojar, Ond\\v{r}ej  and  Buck, Christian  and  Callison-Burch, Chris  and  Federmann, Christian  and  Haddow, Barry  and  Koehn, Philipp  and  Monz, Christof  and  Post, Matt  and  Soricut, Radu  and  Specia, Lucia},\n  title     = {Findings of the 2013 {Workshop on Statistical Machine Translation}},\n  booktitle = {Proceedings of the Eighth Workshop on Statistical Machine Translation},\n  month     = {August},\n  year      = {2013},\n  address   = {Sofia, Bulgaria},\n  publisher = {Association for Computational Linguistics},\n  pages     = {1--44},\n  url       = {http://www.aclweb.org/anthology/W13-2201}\n}',
        'cs-en': ['test/newstest2013-src.cs.sgm', 'test/newstest2013-src.en.sgm'],
        'en-cs': ['test/newstest2013-src.en.sgm', 'test/newstest2013-src.cs.sgm'],
        'de-en': ['test/newstest2013-src.de.sgm', 'test/newstest2013-src.en.sgm'],
        'en-de': ['test/newstest2013-src.en.sgm', 'test/newstest2013-src.de.sgm'],
        'es-en': ['test/newstest2013-src.es.sgm', 'test/newstest2013-src.en.sgm'],
        'en-es': ['test/newstest2013-src.en.sgm', 'test/newstest2013-src.es.sgm'],
        'fr-en': ['test/newstest2013-src.fr.sgm', 'test/newstest2013-src.en.sgm'],
        'en-fr': ['test/newstest2013-src.en.sgm', 'test/newstest2013-src.fr.sgm'],
        'ru-en': ['test/newstest2013-src.ru.sgm', 'test/newstest2013-src.en.sgm'],
        'en-ru': ['test/newstest2013-src.en.sgm', 'test/newstest2013-src.ru.sgm']
    },
    'wmt12': {
        'data': ['http://statmt.org/wmt12/test.tgz'],
        'md5': ['608232d34ebc4ba2ff70fead45674e47'],
        'description': 'Official evaluation data.',
        'citation': '@InProceedings{callisonburch-EtAl:2012:WMT,\n  author    = {Callison-Burch, Chris  and  Koehn, Philipp  and  Monz, Christof  and  Post, Matt  and  Soricut, Radu  and  Specia, Lucia},\n  title     = {Findings of the 2012 Workshop on Statistical Machine Translation},\n  booktitle = {Proceedings of the Seventh Workshop on Statistical Machine Translation},\n  month     = {June},\n  year      = {2012},\n  address   = {Montr{\'e}al, Canada},\n  publisher = {Association for Computational Linguistics},\n  pages     = {10--51},\n  url       = {http://www.aclweb.org/anthology/W12-3102}\n}',
        'cs-en': ['test/newstest2012-src.cs.sgm', 'test/newstest2012-src.en.sgm'],
        'en-cs': ['test/newstest2012-src.en.sgm', 'test/newstest2012-src.cs.sgm'],
        'de-en': ['test/newstest2012-src.de.sgm', 'test/newstest2012-src.en.sgm'],
        'en-de': ['test/newstest2012-src.en.sgm', 'test/newstest2012-src.de.sgm'],
        'es-en': ['test/newstest2012-src.es.sgm', 'test/newstest2012-src.en.sgm'],
        'en-es': ['test/newstest2012-src.en.sgm', 'test/newstest2012-src.es.sgm'],
        'fr-en': ['test/newstest2012-src.fr.sgm', 'test/newstest2012-src.en.sgm'],
        'en-fr': ['test/newstest2012-src.en.sgm', 'test/newstest2012-src.fr.sgm']
    },
    'wmt11': {
        'data': ['http://statmt.org/wmt11/test.tgz'],
        'md5': ['b0c9680adf32d394aefc2b24e3a5937e'],
        'description': 'Official evaluation data.',
        'citation': '@InProceedings{callisonburch-EtAl:2011:WMT,\n  author    = {Callison-Burch, Chris  and  Koehn, Philipp  and  Monz, Christof  and  Zaidan, Omar},\n  title     = {Findings of the 2011 Workshop on Statistical Machine Translation},\n  booktitle = {Proceedings of the Sixth Workshop on Statistical Machine Translation},\n  month     = {July},\n  year      = {2011},\n  address   = {Edinburgh, Scotland},\n  publisher = {Association for Computational Linguistics},\n  pages     = {22--64},\n  url       = {http://www.aclweb.org/anthology/W11-2103}\n}',
        'cs-en': ['newstest2011-src.cs.sgm', 'newstest2011-src.en.sgm'],
        'en-cs': ['newstest2011-src.en.sgm', 'newstest2011-src.cs.sgm'],
        'de-en': ['newstest2011-src.de.sgm', 'newstest2011-src.en.sgm'],
        'en-de': ['newstest2011-src.en.sgm', 'newstest2011-src.de.sgm'],
        'fr-en': ['newstest2011-src.fr.sgm', 'newstest2011-src.en.sgm'],
        'en-fr': ['newstest2011-src.en.sgm', 'newstest2011-src.fr.sgm'],
        'es-en': ['newstest2011-src.es.sgm', 'newstest2011-src.en.sgm'],
        'en-es': ['newstest2011-src.en.sgm', 'newstest2011-src.es.sgm']
    },
    'wmt10': {
        'data': ['http://statmt.org/wmt10/test.tgz'],
        'md5': ['491cb885a355da5a23ea66e7b3024d5c'],
        'description': 'Official evaluation data.',
        'citation': '@InProceedings{callisonburch-EtAl:2010:WMT,\n  author    = {Callison-Burch, Chris  and  Koehn, Philipp  and  Monz, Christof  and  Peterson, Kay  and  Przybocki, Mark  and  Zaidan, Omar},\n  title     = {Findings of the 2010 Joint Workshop on Statistical Machine Translation and Metrics for Machine Translation},\n  booktitle = {Proceedings of the Joint Fifth Workshop on Statistical Machine Translation and MetricsMATR},\n  month     = {July},\n  year      = {2010},\n  address   = {Uppsala, Sweden},\n  publisher = {Association for Computational Linguistics},\n  pages     = {17--53},\n  note      = {Revised August 2010},\n  url       = {http://www.aclweb.org/anthology/W10-1703}\n}',
        'cs-en': ['test/newstest2010-src.cz.sgm', 'test/newstest2010-src.en.sgm'],
        'en-cs': ['test/newstest2010-src.en.sgm', 'test/newstest2010-src.cz.sgm'],
        'de-en': ['test/newstest2010-src.de.sgm', 'test/newstest2010-src.en.sgm'],
        'en-de': ['test/newstest2010-src.en.sgm', 'test/newstest2010-src.de.sgm'],
        'es-en': ['test/newstest2010-src.es.sgm', 'test/newstest2010-src.en.sgm'],
        'en-es': ['test/newstest2010-src.en.sgm', 'test/newstest2010-src.es.sgm'],
        'fr-en': ['test/newstest2010-src.fr.sgm', 'test/newstest2010-src.en.sgm'],
        'en-fr': ['test/newstest2010-src.en.sgm', 'test/newstest2010-src.fr.sgm']
    },
    'wmt09': {
        'data': ['http://statmt.org/wmt09/test.tgz'],
        'md5': ['da227abfbd7b666ec175b742a0d27b37'],
        'description': 'Official evaluation data.',
        'citation': '@InProceedings{callisonburch-EtAl:2009:WMT-09,\n  author    = {Callison-Burch, Chris  and  Koehn, Philipp  and  Monz, Christof  and  Schroeder, Josh},\n  title     = {Findings of the 2009 {W}orkshop on {S}tatistical {M}achine {T}ranslation},\n  booktitle = {Proceedings of the Fourth Workshop on Statistical Machine Translation},\n  month     = {March},\n  year      = {2009},\n  address   = {Athens, Greece},\n  publisher = {Association for Computational Linguistics},\n  pages     = {1--28},\n  url       = {http://www.aclweb.org/anthology/W/W09/W09-0401}\n}',
        'cs-en': ['test/newstest2009-src.cz.sgm', 'test/newstest2009-src.en.sgm'],
        'en-cs': ['test/newstest2009-src.en.sgm', 'test/newstest2009-src.cz.sgm'],
        'de-en': ['test/newstest2009-src.de.sgm', 'test/newstest2009-src.en.sgm'],
        'en-de': ['test/newstest2009-src.en.sgm', 'test/newstest2009-src.de.sgm'],
        'es-en': ['test/newstest2009-src.es.sgm', 'test/newstest2009-src.en.sgm'],
        'en-es': ['test/newstest2009-src.en.sgm', 'test/newstest2009-src.es.sgm'],
        'fr-en': ['test/newstest2009-src.fr.sgm', 'test/newstest2009-src.en.sgm'],
        'en-fr': ['test/newstest2009-src.en.sgm', 'test/newstest2009-src.fr.sgm'],
        'hu-en': ['test/newstest2009-src.hu.sgm', 'test/newstest2009-src.en.sgm'],
        'en-hu': ['test/newstest2009-src.en.sgm', 'test/newstest2009-src.hu.sgm'],
        'it-en': ['test/newstest2009-src.it.sgm', 'test/newstest2009-src.en.sgm'],
        'en-it': ['test/newstest2009-src.en.sgm', 'test/newstest2009-src.it.sgm']
    },
    'wmt08': {
        'data': ['http://statmt.org/wmt08/test.tgz'],
        'md5': ['0582e4e894a3342044059c894e1aea3d'],
        'description': 'Official evaluation data.',
        'citation': '@InProceedings{callisonburch-EtAl:2008:WMT,\n  author    = {Callison-Burch, Chris  and  Fordyce, Cameron  and  Koehn, Philipp  and  Monz, Christof  and  Schroeder, Josh},\n  title     = {Further Meta-Evaluation of Machine Translation},\n  booktitle = {Proceedings of the Third Workshop on Statistical Machine Translation},\n  month     = {June},\n  year      = {2008},\n  address   = {Columbus, Ohio},\n  publisher = {Association for Computational Linguistics},\n  pages     = {70--106},\n  url       = {http://www.aclweb.org/anthology/W/W08/W08-0309}\n}',
        'cs-en': ['test/newstest2008-src.cz.sgm', 'test/newstest2008-src.en.sgm'],
        'en-cs': ['test/newstest2008-src.en.sgm', 'test/newstest2008-src.cz.sgm'],
        'de-en': ['test/newstest2008-src.de.sgm', 'test/newstest2008-src.en.sgm'],
        'en-de': ['test/newstest2008-src.en.sgm', 'test/newstest2008-src.de.sgm'],
        'es-en': ['test/newstest2008-src.es.sgm', 'test/newstest2008-src.en.sgm'],
        'en-es': ['test/newstest2008-src.en.sgm', 'test/newstest2008-src.es.sgm'],
        'fr-en': ['test/newstest2008-src.fr.sgm', 'test/newstest2008-src.en.sgm'],
        'en-fr': ['test/newstest2008-src.en.sgm', 'test/newstest2008-src.fr.sgm'],
        'hu-en': ['test/newstest2008-src.hu.sgm', 'test/newstest2008-src.en.sgm'],
        'en-hu': ['test/newstest2008-src.en.sgm', 'test/newstest2008-src.hu.sgm']
    },
    'wmt08/nc': {
        'data': ['http://statmt.org/wmt08/test.tgz'],
        'md5': ['0582e4e894a3342044059c894e1aea3d'],
        'description': 'Official evaluation data (news commentary).',
        'cs-en': ['test/nc-test2008-src.cz.sgm', 'test/nc-test2008-src.en.sgm'],
        'en-cs': ['test/nc-test2008-src.en.sgm', 'test/nc-test2008-src.cz.sgm']
    },
    'wmt08/europarl': {
        'data': ['http://statmt.org/wmt08/test.tgz'],
        'md5': ['0582e4e894a3342044059c894e1aea3d'],
        'description': 'Official evaluation data (Europarl).',
        'de-en': ['test/test2008-src.de.sgm', 'test/test2008-src.en.sgm'],
        'en-de': ['test/test2008-src.en.sgm', 'test/test2008-src.de.sgm'],
        'es-en': ['test/test2008-src.es.sgm', 'test/test2008-src.en.sgm'],
        'en-es': ['test/test2008-src.en.sgm', 'test/test2008-src.es.sgm'],
        'fr-en': ['test/test2008-src.fr.sgm', 'test/test2008-src.en.sgm'],
        'en-fr': ['test/test2008-src.en.sgm', 'test/test2008-src.fr.sgm']
    },
    'iwslt17': {
        'data': ['https://wit3.fbk.eu/archive/2017-01-ted-test/texts/en/fr/en-fr.tgz',
                 'https://wit3.fbk.eu/archive/2017-01-ted-test/texts/fr/en/fr-en.tgz',
                 'https://wit3.fbk.eu/archive/2017-01-ted-test/texts/en/de/en-de.tgz',
                 'https://wit3.fbk.eu/archive/2017-01-ted-test/texts/de/en/de-en.tgz',
                 'https://wit3.fbk.eu/archive/2017-01-ted-test/texts/en/ar/en-ar.tgz',
                 'https://wit3.fbk.eu/archive/2017-01-ted-test/texts/ar/en/ar-en.tgz',
                 'https://wit3.fbk.eu/archive/2017-01-ted-test/texts/en/ja/en-ja.tgz',
                 'https://wit3.fbk.eu/archive/2017-01-ted-test/texts/ja/en/ja-en.tgz',
                 'https://wit3.fbk.eu/archive/2017-01-ted-test/texts/en/ko/en-ko.tgz',
                 'https://wit3.fbk.eu/archive/2017-01-ted-test/texts/ko/en/ko-en.tgz',
                 'https://wit3.fbk.eu/archive/2017-01-ted-test/texts/en/zh/en-zh.tgz',
                 'https://wit3.fbk.eu/archive/2017-01-ted-test/texts/zh/en/zh-en.tgz'],
        'md5': ["1849bcc3b006dc0642a8843b11aa7192",
                "79bf7a2ef02d226875f55fb076e7e473",
                "b68e7097b179491f6c466ef41ad72b9b",
                "e3f5b2a075a2da1a395c8b60bf1e9be1",
                "ecdc6bc4ab4c8984e919444f3c05183a",
                "4b5141d14b98706c081371e2f8afe0ca",
                "d957ee79de1f33c89077d37c5a2c5b06",
                "c213e8bb918ebf843543fe9fd2e33db2",
                "59f6a81c707378176e9ad8bb8d811f5f",
                "7e580af973bb389ec1d1378a1850742f",
                "975a858783a0ebec8c57d83ddd5bd381",
                "cc51d9b7fe1ff2af858c6a0dd80b8815"],
        'description': 'Official evaluation data for IWSLT.',
        'citation': '@InProceedings{iwslt2017,\n  author    = {Cettolo, Mauro and Federico, Marcello and Bentivogli, Luisa and Niehues, Jan and Stüker, Sebastian and Sudoh, Katsuitho and Yoshino, Koichiro and Federmann, Christian},\n  title     = {Overview of the IWSLT 2017 Evaluation Campaign},\n  booktitle = {14th International Workshop on Spoken Language Translation},\n  month     = {December},\n  year      = {2017},\n  address   = {Tokyo, Japan},\n  pages     = {2--14},\n  url       = {http://workshop2017.iwslt.org/downloads/iwslt2017_proceeding_v2.pdf}\n}',
        'en-fr': ['en-fr/IWSLT17.TED.tst2017.en-fr.en.xml', 'fr-en/IWSLT17.TED.tst2017.fr-en.fr.xml'],
        'fr-en': ['fr-en/IWSLT17.TED.tst2017.fr-en.fr.xml', 'en-fr/IWSLT17.TED.tst2017.en-fr.en.xml'],
        'en-de': ['en-de/IWSLT17.TED.tst2017.en-de.en.xml', 'de-en/IWSLT17.TED.tst2017.de-en.de.xml'],
        'de-en': ['de-en/IWSLT17.TED.tst2017.de-en.de.xml', 'en-de/IWSLT17.TED.tst2017.en-de.en.xml'],
        'en-zh': ['en-zh/IWSLT17.TED.tst2017.en-zh.en.xml', 'zh-en/IWSLT17.TED.tst2017.zh-en.zh.xml'],
        'zh-en': ['zh-en/IWSLT17.TED.tst2017.zh-en.zh.xml', 'en-zh/IWSLT17.TED.tst2017.en-zh.en.xml'],
        },
    'iwslt17/tst2016': {
        'data': ['https://wit3.fbk.eu/archive/2017-01-ted-test/texts/en/fr/en-fr.tgz',
                 'https://wit3.fbk.eu/archive/2017-01-ted-test/texts/fr/en/fr-en.tgz',
                 'https://wit3.fbk.eu/archive/2017-01-ted-test/texts/en/de/en-de.tgz',
                 'https://wit3.fbk.eu/archive/2017-01-ted-test/texts/de/en/de-en.tgz',
                 'https://wit3.fbk.eu/archive/2017-01-ted-test/texts/en/zh/en-zh.tgz',
                 'https://wit3.fbk.eu/archive/2017-01-ted-test/texts/zh/en/zh-en.tgz'],
        "md5": ["1849bcc3b006dc0642a8843b11aa7192",
                "79bf7a2ef02d226875f55fb076e7e473",
                "b68e7097b179491f6c466ef41ad72b9b",
                "e3f5b2a075a2da1a395c8b60bf1e9be1",
                "975a858783a0ebec8c57d83ddd5bd381",
                "cc51d9b7fe1ff2af858c6a0dd80b8815"],
        'description': 'Development data for IWSLT 2017.',
        'en-fr': ['en-fr/IWSLT17.TED.tst2016.en-fr.en.xml', 'fr-en/IWSLT17.TED.tst2016.fr-en.fr.xml'],
        'fr-en': ['fr-en/IWSLT17.TED.tst2016.fr-en.fr.xml', 'en-fr/IWSLT17.TED.tst2016.en-fr.en.xml'],
        'en-de': ['en-de/IWSLT17.TED.tst2016.en-de.en.xml', 'de-en/IWSLT17.TED.tst2016.de-en.de.xml'],
        'de-en': ['de-en/IWSLT17.TED.tst2016.de-en.de.xml', 'en-de/IWSLT17.TED.tst2016.en-de.en.xml'],
        'en-zh': ['en-zh/IWSLT17.TED.tst2016.en-zh.en.xml', 'zh-en/IWSLT17.TED.tst2016.zh-en.zh.xml'],
        'zh-en': ['zh-en/IWSLT17.TED.tst2016.zh-en.zh.xml', 'en-zh/IWSLT17.TED.tst2016.en-zh.en.xml'],
    },
    'iwslt17/tst2015': {
        'data': ['https://wit3.fbk.eu/archive/2017-01-trnted/texts/en/de/en-de.tgz',
                 'https://wit3.fbk.eu/archive/2017-01-trnted/texts/de/en/de-en.tgz',
                 'https://wit3.fbk.eu/archive/2017-01-trnted/texts/en/fr/en-fr.tgz',
                 'https://wit3.fbk.eu/archive/2017-01-trnted/texts/fr/en/fr-en.tgz',
                 'https://wit3.fbk.eu/archive/2017-01-trnted/texts/en/zh/en-zh.tgz',
                 'https://wit3.fbk.eu/archive/2017-01-trnted/texts/zh/en/zh-en.tgz'],
        "md5": ["d8a32cfc002a4f12b17429cfa78050e6",
                "ca2b94d694150d4d6c5dc64c200fa589",
                "3cf07ebe305312b12f7f1a4d5f8f8377",
                "19927da9de0f40348cad9c0fc61642ac",
                "575b788dad6c5b9c5cee636f9ac1094a",
                "1c0ae40171d52593df8a6963d3828116"],
        'description': 'Development data for IWSLT 2017.',
        'en-fr': ['en-fr/IWSLT17.TED.tst2015.en-fr.en.xml', 'fr-en/IWSLT17.TED.tst2015.fr-en.fr.xml'],
        'fr-en': ['fr-en/IWSLT17.TED.tst2015.fr-en.fr.xml', 'en-fr/IWSLT17.TED.tst2015.en-fr.en.xml'],
        'en-de': ['en-de/IWSLT17.TED.tst2015.en-de.en.xml', 'de-en/IWSLT17.TED.tst2015.de-en.de.xml'],
        'de-en': ['de-en/IWSLT17.TED.tst2015.de-en.de.xml', 'en-de/IWSLT17.TED.tst2015.en-de.en.xml'],
        'en-zh': ['en-zh/IWSLT17.TED.tst2015.en-zh.en.xml', 'zh-en/IWSLT17.TED.tst2015.zh-en.zh.xml'],
        'zh-en': ['zh-en/IWSLT17.TED.tst2015.zh-en.zh.xml', 'en-zh/IWSLT17.TED.tst2015.en-zh.en.xml'],
    },
    'iwslt17/tst2014': {
        'data': ['https://wit3.fbk.eu/archive/2017-01-trnted/texts/en/de/en-de.tgz',
                 'https://wit3.fbk.eu/archive/2017-01-trnted/texts/de/en/de-en.tgz',
                 'https://wit3.fbk.eu/archive/2017-01-trnted/texts/en/fr/en-fr.tgz',
                 'https://wit3.fbk.eu/archive/2017-01-trnted/texts/fr/en/fr-en.tgz',
                 'https://wit3.fbk.eu/archive/2017-01-trnted/texts/en/zh/en-zh.tgz',
                 'https://wit3.fbk.eu/archive/2017-01-trnted/texts/zh/en/zh-en.tgz'],
        "md5": ["d8a32cfc002a4f12b17429cfa78050e6",
                "ca2b94d694150d4d6c5dc64c200fa589",
                "3cf07ebe305312b12f7f1a4d5f8f8377",
                "19927da9de0f40348cad9c0fc61642ac",
                "575b788dad6c5b9c5cee636f9ac1094a",
                "1c0ae40171d52593df8a6963d3828116"],
        'description': 'Development data for IWSLT 2017.',
        'en-fr': ['en-fr/IWSLT17.TED.tst2014.en-fr.en.xml', 'fr-en/IWSLT17.TED.tst2014.fr-en.fr.xml'],
        'fr-en': ['fr-en/IWSLT17.TED.tst2014.fr-en.fr.xml', 'en-fr/IWSLT17.TED.tst2014.en-fr.en.xml'],
        'en-de': ['en-de/IWSLT17.TED.tst2014.en-de.en.xml', 'de-en/IWSLT17.TED.tst2014.de-en.de.xml'],
        'de-en': ['de-en/IWSLT17.TED.tst2014.de-en.de.xml', 'en-de/IWSLT17.TED.tst2014.en-de.en.xml'],
        'en-zh': ['en-zh/IWSLT17.TED.tst2014.en-zh.en.xml', 'zh-en/IWSLT17.TED.tst2014.zh-en.zh.xml'],
        'zh-en': ['zh-en/IWSLT17.TED.tst2014.zh-en.zh.xml', 'en-zh/IWSLT17.TED.tst2014.en-zh.en.xml'],
    },
    'iwslt17/tst2013': {
        'data': ['https://wit3.fbk.eu/archive/2017-01-trnted/texts/en/de/en-de.tgz',
                 'https://wit3.fbk.eu/archive/2017-01-trnted/texts/de/en/de-en.tgz',
                 'https://wit3.fbk.eu/archive/2017-01-trnted/texts/en/fr/en-fr.tgz',
                 'https://wit3.fbk.eu/archive/2017-01-trnted/texts/fr/en/fr-en.tgz',
                 'https://wit3.fbk.eu/archive/2017-01-trnted/texts/en/zh/en-zh.tgz',
                 'https://wit3.fbk.eu/archive/2017-01-trnted/texts/zh/en/zh-en.tgz'],
        "md5": ["d8a32cfc002a4f12b17429cfa78050e6",
                "ca2b94d694150d4d6c5dc64c200fa589",
                "3cf07ebe305312b12f7f1a4d5f8f8377",
                "19927da9de0f40348cad9c0fc61642ac",
                "575b788dad6c5b9c5cee636f9ac1094a",
                "1c0ae40171d52593df8a6963d3828116"],
        'description': 'Development data for IWSLT 2017.',
        'en-fr': ['en-fr/IWSLT17.TED.tst2013.en-fr.en.xml', 'fr-en/IWSLT17.TED.tst2013.fr-en.fr.xml'],
        'fr-en': ['fr-en/IWSLT17.TED.tst2013.fr-en.fr.xml', 'en-fr/IWSLT17.TED.tst2013.en-fr.en.xml'],
        'en-de': ['en-de/IWSLT17.TED.tst2013.en-de.en.xml', 'de-en/IWSLT17.TED.tst2013.de-en.de.xml'],
        'de-en': ['de-en/IWSLT17.TED.tst2013.de-en.de.xml', 'en-de/IWSLT17.TED.tst2013.en-de.en.xml'],
        'en-zh': ['en-zh/IWSLT17.TED.tst2013.en-zh.en.xml', 'zh-en/IWSLT17.TED.tst2013.zh-en.zh.xml'],
        'zh-en': ['zh-en/IWSLT17.TED.tst2013.zh-en.zh.xml', 'en-zh/IWSLT17.TED.tst2013.en-zh.en.xml'],
    },
    'iwslt17/tst2012': {
        'data': ['https://wit3.fbk.eu/archive/2017-01-trnted/texts/en/de/en-de.tgz',
                 'https://wit3.fbk.eu/archive/2017-01-trnted/texts/de/en/de-en.tgz',
                 'https://wit3.fbk.eu/archive/2017-01-trnted/texts/en/fr/en-fr.tgz',
                 'https://wit3.fbk.eu/archive/2017-01-trnted/texts/fr/en/fr-en.tgz',
                 'https://wit3.fbk.eu/archive/2017-01-trnted/texts/en/zh/en-zh.tgz',
                 'https://wit3.fbk.eu/archive/2017-01-trnted/texts/zh/en/zh-en.tgz'],
        "md5": ["d8a32cfc002a4f12b17429cfa78050e6",
                "ca2b94d694150d4d6c5dc64c200fa589",
                "3cf07ebe305312b12f7f1a4d5f8f8377",
                "19927da9de0f40348cad9c0fc61642ac",
                "575b788dad6c5b9c5cee636f9ac1094a",
                "1c0ae40171d52593df8a6963d3828116"],
        'description': 'Development data for IWSLT 2017.',
        'en-fr': ['en-fr/IWSLT17.TED.tst2012.en-fr.en.xml', 'fr-en/IWSLT17.TED.tst2012.fr-en.fr.xml'],
        'fr-en': ['fr-en/IWSLT17.TED.tst2012.fr-en.fr.xml', 'en-fr/IWSLT17.TED.tst2012.en-fr.en.xml'],
        'en-de': ['en-de/IWSLT17.TED.tst2012.en-de.en.xml', 'de-en/IWSLT17.TED.tst2012.de-en.de.xml'],
        'de-en': ['de-en/IWSLT17.TED.tst2012.de-en.de.xml', 'en-de/IWSLT17.TED.tst2012.en-de.en.xml'],
        'en-zh': ['en-zh/IWSLT17.TED.tst2012.en-zh.en.xml', 'zh-en/IWSLT17.TED.tst2012.zh-en.zh.xml'],
        'zh-en': ['zh-en/IWSLT17.TED.tst2012.zh-en.zh.xml', 'en-zh/IWSLT17.TED.tst2012.en-zh.en.xml'],
    },
    'iwslt17/tst2011': {
        'data': ['https://wit3.fbk.eu/archive/2017-01-trnted/texts/en/de/en-de.tgz',
                 'https://wit3.fbk.eu/archive/2017-01-trnted/texts/de/en/de-en.tgz',
                 'https://wit3.fbk.eu/archive/2017-01-trnted/texts/en/fr/en-fr.tgz',
                 'https://wit3.fbk.eu/archive/2017-01-trnted/texts/fr/en/fr-en.tgz',
                 'https://wit3.fbk.eu/archive/2017-01-trnted/texts/en/zh/en-zh.tgz',
                 'https://wit3.fbk.eu/archive/2017-01-trnted/texts/zh/en/zh-en.tgz'],
        "md5": ["d8a32cfc002a4f12b17429cfa78050e6",
                "ca2b94d694150d4d6c5dc64c200fa589",
                "3cf07ebe305312b12f7f1a4d5f8f8377",
                "19927da9de0f40348cad9c0fc61642ac",
                "575b788dad6c5b9c5cee636f9ac1094a",
                "1c0ae40171d52593df8a6963d3828116"],
        'description': 'Development data for IWSLT 2017.',
        'en-fr': ['en-fr/IWSLT17.TED.tst2011.en-fr.en.xml', 'fr-en/IWSLT17.TED.tst2011.fr-en.fr.xml'],
        'fr-en': ['fr-en/IWSLT17.TED.tst2011.fr-en.fr.xml', 'en-fr/IWSLT17.TED.tst2011.en-fr.en.xml'],
        'en-de': ['en-de/IWSLT17.TED.tst2011.en-de.en.xml', 'de-en/IWSLT17.TED.tst2011.de-en.de.xml'],
        'de-en': ['de-en/IWSLT17.TED.tst2011.de-en.de.xml', 'en-de/IWSLT17.TED.tst2011.en-de.en.xml'],
        'en-zh': ['en-zh/IWSLT17.TED.tst2011.en-zh.en.xml', 'zh-en/IWSLT17.TED.tst2011.zh-en.zh.xml'],
        'zh-en': ['zh-en/IWSLT17.TED.tst2011.zh-en.zh.xml', 'en-zh/IWSLT17.TED.tst2011.en-zh.en.xml'],
    },
    'iwslt17/tst2010': {
        'data': ['https://wit3.fbk.eu/archive/2017-01-trnted/texts/en/de/en-de.tgz',
                 'https://wit3.fbk.eu/archive/2017-01-trnted/texts/de/en/de-en.tgz',
                 'https://wit3.fbk.eu/archive/2017-01-trnted/texts/en/fr/en-fr.tgz',
                 'https://wit3.fbk.eu/archive/2017-01-trnted/texts/fr/en/fr-en.tgz',
                 'https://wit3.fbk.eu/archive/2017-01-trnted/texts/en/zh/en-zh.tgz',
                 'https://wit3.fbk.eu/archive/2017-01-trnted/texts/zh/en/zh-en.tgz'],
        "md5": ["d8a32cfc002a4f12b17429cfa78050e6",
                "ca2b94d694150d4d6c5dc64c200fa589",
                "3cf07ebe305312b12f7f1a4d5f8f8377",
                "19927da9de0f40348cad9c0fc61642ac",
                "575b788dad6c5b9c5cee636f9ac1094a",
                "1c0ae40171d52593df8a6963d3828116"],
        'description': 'Development data for IWSLT 2017.',
        'en-fr': ['en-fr/IWSLT17.TED.tst2010.en-fr.en.xml', 'fr-en/IWSLT17.TED.tst2010.fr-en.fr.xml'],
        'fr-en': ['fr-en/IWSLT17.TED.tst2010.fr-en.fr.xml', 'en-fr/IWSLT17.TED.tst2010.en-fr.en.xml'],
        'en-de': ['en-de/IWSLT17.TED.tst2010.en-de.en.xml', 'de-en/IWSLT17.TED.tst2010.de-en.de.xml'],
        'de-en': ['de-en/IWSLT17.TED.tst2010.de-en.de.xml', 'en-de/IWSLT17.TED.tst2010.en-de.en.xml'],
        'en-zh': ['en-zh/IWSLT17.TED.tst2010.en-zh.en.xml', 'zh-en/IWSLT17.TED.tst2010.zh-en.zh.xml'],
        'zh-en': ['zh-en/IWSLT17.TED.tst2010.zh-en.zh.xml', 'en-zh/IWSLT17.TED.tst2010.en-zh.en.xml'],
    },
    'iwslt17/dev2010': {
        'data': ['https://wit3.fbk.eu/archive/2017-01-trnted/texts/en/de/en-de.tgz',
                 'https://wit3.fbk.eu/archive/2017-01-trnted/texts/de/en/de-en.tgz',
                 'https://wit3.fbk.eu/archive/2017-01-trnted/texts/en/fr/en-fr.tgz',
                 'https://wit3.fbk.eu/archive/2017-01-trnted/texts/fr/en/fr-en.tgz',
                 'https://wit3.fbk.eu/archive/2017-01-trnted/texts/en/zh/en-zh.tgz',
                 'https://wit3.fbk.eu/archive/2017-01-trnted/texts/zh/en/zh-en.tgz'],
        "md5": ["d8a32cfc002a4f12b17429cfa78050e6",
                "ca2b94d694150d4d6c5dc64c200fa589",
                "3cf07ebe305312b12f7f1a4d5f8f8377",
                "19927da9de0f40348cad9c0fc61642ac",
                "575b788dad6c5b9c5cee636f9ac1094a",
                "1c0ae40171d52593df8a6963d3828116"],
        'description': 'Development data for IWSLT 2017.',
        'en-fr': ['en-fr/IWSLT17.TED.dev2010.en-fr.en.xml', 'fr-en/IWSLT17.TED.dev2010.fr-en.fr.xml'],
        'fr-en': ['fr-en/IWSLT17.TED.dev2010.fr-en.fr.xml', 'en-fr/IWSLT17.TED.dev2010.en-fr.en.xml'],
        'en-de': ['en-de/IWSLT17.TED.dev2010.en-de.en.xml', 'de-en/IWSLT17.TED.dev2010.de-en.de.xml'],
        'de-en': ['de-en/IWSLT17.TED.dev2010.de-en.de.xml', 'en-de/IWSLT17.TED.dev2010.en-de.en.xml'],
        'en-zh': ['en-zh/IWSLT17.TED.dev2010.en-zh.en.xml', 'zh-en/IWSLT17.TED.dev2010.zh-en.zh.xml'],
        'zh-en': ['zh-en/IWSLT17.TED.dev2010.zh-en.zh.xml', 'en-zh/IWSLT17.TED.dev2010.en-zh.en.xml'],
    },
}


def tokenize_13a(line):
    """
    Tokenizes an input line using a relatively minimal tokenization that is however equivalent to mteval-v13a, used by WMT.

    :param line: a segment to tokenize
    :return: the tokenized line
    """

    norm = line

    # language-independent part:
    norm = norm.replace('<skipped>', '')
    norm = norm.replace('-\n', '')
    norm = norm.replace('\n', ' ')
    norm = norm.replace('&quot;', '"')
    norm = norm.replace('&amp;', '&')
    norm = norm.replace('&lt;', '<')
    norm = norm.replace('&gt;', '>')

    # language-dependent part (assuming Western languages):
    norm = " {} ".format(norm)
    norm = re.sub(r'([\{-\~\[-\` -\&\(-\+\:-\@\/])', ' \\1 ', norm)
    norm = re.sub(r'([^0-9])([\.,])', '\\1 \\2 ', norm)  # tokenize period and comma unless preceded by a digit
    norm = re.sub(r'([\.,])([^0-9])', ' \\1 \\2', norm)  # tokenize period and comma unless followed by a digit
    norm = re.sub(r'([0-9])(-)', '\\1 \\2 ', norm)  # tokenize dash when preceded by a digit
    norm = re.sub(r'\s+', ' ', norm)  # one space only between words
    norm = re.sub(r'^\s+', '', norm)  # no leading space
    norm = re.sub(r'\s+$', '', norm)  # no trailing space

    return norm


class UnicodeRegex:
    """Ad-hoc hack to recognize all punctuation and symbols.

    without depending on https://pypi.python.org/pypi/regex/."""
    @staticmethod
    def _property_chars(prefix):
        return ''.join(chr(x) for x in range(sys.maxunicode)
                       if unicodedata.category(chr(x)).startswith(prefix))

    @staticmethod
    @functools.lru_cache(maxsize=1)
    def punctuation():
        return UnicodeRegex._property_chars('P')

    @staticmethod
    @functools.lru_cache(maxsize=1)
    def nondigit_punct_re():
        return re.compile(r'([^\d])([' + UnicodeRegex.punctuation() + r'])')

    @staticmethod
    @functools.lru_cache(maxsize=1)
    def punct_nondigit_re():
        return re.compile(r'([' + UnicodeRegex.punctuation() + r'])([^\d])')

    @staticmethod
    @functools.lru_cache(maxsize=1)
    def symbol_re():
        return re.compile('([' + UnicodeRegex._property_chars('S') + '])')


def tokenize_v14_international(string):
    r"""Tokenize a string following the official BLEU implementation.

    See https://github.com/moses-smt/mosesdecoder/blob/master/scripts/generic/mteval-v14.pl#L954-L983
    In our case, the input string is expected to be just one line
    and no HTML entities de-escaping is needed.
    So we just tokenize on punctuation and symbols,
    except when a punctuation is preceded and followed by a digit
    (e.g. a comma/dot as a thousand/decimal separator).

    Note that a number (e.g., a year) followed by a dot at the end of sentence is NOT tokenized,
    i.e. the dot stays with the number because `s/(\p{P})(\P{N})/ $1 $2/g`
    does not match this case (unless we add a space after each sentence).
    However, this error is already in the original mteval-v14.pl
    and we want to be consistent with it.
    The error is not present in the non-international version,
    which uses `$norm_text = " $norm_text "` (or `norm = " {} ".format(norm)` in Python).

    :param string: the input string
    :return: a list of tokens
    """
    string = UnicodeRegex.nondigit_punct_re().sub(r'\1 \2 ', string)
    string = UnicodeRegex.punct_nondigit_re().sub(r' \1 \2', string)
    string = UnicodeRegex.symbol_re().sub(r' \1 ', string)
    return string.strip()


def tokenize_zh(sentence):
    """MIT License
    Copyright (c) 2017 - Shujian Huang <huangsj@nju.edu.cn>

    Permission is hereby granted, free of charge, to any person obtaining a copy
    of this software and associated documentation files (the "Software"), to deal
    in the Software without restriction, including without limitation the rights
    to use, copy, modify, merge, publish, distribute, sublicense, and/or sell
    copies of the Software, and to permit persons to whom the Software is
    furnished to do so, subject to the following conditions:

    The above copyright notice and this permission notice shall be included in all
    copies or substantial portions of the Software.

    THE SOFTWARE IS PROVIDED "AS IS", WITHOUT WARRANTY OF ANY KIND, EXPRESS OR
    IMPLIED, INCLUDING BUT NOT LIMITED TO THE WARRANTIES OF MERCHANTABILITY,
    FITNESS FOR A PARTICULAR PURPOSE AND NONINFRINGEMENT. IN NO EVENT SHALL THE
    AUTHORS OR COPYRIGHT HOLDERS BE LIABLE FOR ANY CLAIM, DAMAGES OR OTHER
    LIABILITY, WHETHER IN AN ACTION OF CONTRACT, TORT OR OTHERWISE, ARISING FROM,
    OUT OF OR IN CONNECTION WITH THE SOFTWARE OR THE USE OR OTHER DEALINGS IN THE
    SOFTWARE.

    The tokenization of Chinese text in this script contains two steps: separate each Chinese
    characters (by utf-8 encoding); tokenize the non Chinese part (following the mteval script).
    Author: Shujian Huang huangsj@nju.edu.cn

    :param sentence: input sentence
    :return: tokenized sentence
    """

    def is_chinese_char(uchar):
        """
        :param uchar: input char in unicode
        :return: whether the input char is a Chinese character.
        """
        if uchar >= u'\u3400' and uchar <= u'\u4db5':  # CJK Unified Ideographs Extension A, release 3.0
            return True
        elif uchar >= u'\u4e00' and uchar <= u'\u9fa5':  # CJK Unified Ideographs, release 1.1
            return True
        elif uchar >= u'\u9fa6' and uchar <= u'\u9fbb':  # CJK Unified Ideographs, release 4.1
            return True
        elif uchar >= u'\uf900' and uchar <= u'\ufa2d':  # CJK Compatibility Ideographs, release 1.1
            return True
        elif uchar >= u'\ufa30' and uchar <= u'\ufa6a':  # CJK Compatibility Ideographs, release 3.2
            return True
        elif uchar >= u'\ufa70' and uchar <= u'\ufad9':  # CJK Compatibility Ideographs, release 4.1
            return True
        elif uchar >= u'\u20000' and uchar <= u'\u2a6d6':  # CJK Unified Ideographs Extension B, release 3.1
            return True
        elif uchar >= u'\u2f800' and uchar <= u'\u2fa1d':  # CJK Compatibility Supplement, release 3.1
            return True
        elif uchar >= u'\uff00' and uchar <= u'\uffef':  # Full width ASCII, full width of English punctuation, half width Katakana, half wide half width kana, Korean alphabet
            return True
        elif uchar >= u'\u2e80' and uchar <= u'\u2eff':  # CJK Radicals Supplement
            return True
        elif uchar >= u'\u3000' and uchar <= u'\u303f':  # CJK punctuation mark
            return True
        elif uchar >= u'\u31c0' and uchar <= u'\u31ef':  # CJK stroke
            return True
        elif uchar >= u'\u2f00' and uchar <= u'\u2fdf':  # Kangxi Radicals
            return True
        elif uchar >= u'\u2ff0' and uchar <= u'\u2fff':  # Chinese character structure
            return True
        elif uchar >= u'\u3100' and uchar <= u'\u312f':  # Phonetic symbols
            return True
        elif uchar >= u'\u31a0' and uchar <= u'\u31bf':  # Phonetic symbols (Taiwanese and Hakka expansion)
            return True
        elif uchar >= u'\ufe10' and uchar <= u'\ufe1f':
            return True
        elif uchar >= u'\ufe30' and uchar <= u'\ufe4f':
            return True
        elif uchar >= u'\u2600' and uchar <= u'\u26ff':
            return True
        elif uchar >= u'\u2700' and uchar <= u'\u27bf':
            return True
        elif uchar >= u'\u3200' and uchar <= u'\u32ff':
            return True
        elif uchar >= u'\u3300' and uchar <= u'\u33ff':
            return True

        return False

    sentence = sentence.strip()
    sentence_in_chars = ""
    for char in sentence:
        if is_chinese_char(char):
            sentence_in_chars += " "
            sentence_in_chars += char
            sentence_in_chars += " "
        else:
            sentence_in_chars += char
    sentence = sentence_in_chars

    # TODO: the code above could probably be replaced with the following line:
    # import regex
    # sentence = regex.sub(r'(\p{Han})', r' \1 ', sentence)

    # tokenize punctuation
    sentence = re.sub(r'([\{-\~\[-\` -\&\(-\+\:-\@\/])', r' \1 ', sentence)

    # tokenize period and comma unless preceded by a digit
    sentence = re.sub(r'([^0-9])([\.,])', r'\1 \2 ', sentence)

    # tokenize period and comma unless followed by a digit
    sentence = re.sub(r'([\.,])([^0-9])', r' \1 \2', sentence)

    # tokenize dash when preceded by a digit
    sentence = re.sub(r'([0-9])(-)', r'\1 \2 ', sentence)

    # one space only between words
    sentence = re.sub(r'\s+', r' ', sentence)

    # no leading or trailing spaces
    sentence = sentence.strip()

    return sentence

TOKENIZERS = {
    '13a': tokenize_13a,
    'intl': tokenize_v14_international,
    'zh': tokenize_zh,
    'none': lambda x: x,
}
DEFAULT_TOKENIZER = '13a'


def smart_open(file, mode='rt', encoding='utf-8'):
    """Convenience function for reading compressed or plain text files.
    :param file: The file to read.
    :param mode: The file mode (read, write).
    :param encoding: The file encoding.
    """
    if file.endswith('.gz'):
        return gzip.open(file, mode=mode, encoding=encoding, newline="\n")
    return open(file, mode=mode, encoding=encoding, newline="\n")


def my_log(num):
    """
    Floors the log function

    :param num: the number
    :return: log(num) floored to a very low number
    """

    if num == 0.0:
        return -9999999999
    return math.log(num)


def bleu_signature(args, numrefs):
    """
    Builds a signature that uniquely identifies the scoring parameters used.
    :param args: the arguments passed into the script
    :return: the signature
    """

    # Abbreviations for the signature
    abbr = {
        'test': 't',
        'lang': 'l',
        'smooth': 's',
        'case': 'c',
        'tok': 'tok',
        'numrefs': '#',
        'version': 'v',
        'origlang': 'o',
    }

    signature = {'tok': args.tokenize,
                 'version': VERSION,
                 'smooth': args.smooth,
                 'numrefs': numrefs,
                 'case': 'lc' if args.lc else 'mixed'}

    if args.test_set is not None:
        signature['test'] = args.test_set

    if args.langpair is not None:
        signature['lang'] = args.langpair

    if args.origlang is not None:
        signature['origlang'] = args.origlang

    sigstr = '+'.join(['{}.{}'.format(abbr[x] if args.short else x, signature[x]) for x in sorted(signature.keys())])

    return sigstr


def chrf_signature(args, numrefs):
    """
    Builds a signature that uniquely identifies the scoring parameters used.
    :param args: the arguments passed into the script
    :return: the chrF signature
    """

    # Abbreviations for the signature
    abbr = {
        'test': 't',
        'lang': 'l',
        'numchars': 'n',
        'space': 's',
        'case': 'c',
        'numrefs': '#',
        'version': 'v',
        'origlang': 'o',
    }

    signature = {'tok': args.tokenize,
                 'version': VERSION,
                 'space': args.chrf_whitespace,
                 'numchars': args.chrf_order,
                 'numrefs': numrefs,
                 'case': 'lc' if args.lc else 'mixed'}

    if args.test_set is not None:
        signature['test'] = args.test_set

    if args.langpair is not None:
        signature['lang'] = args.langpair

    if args.origlang is not None:
        signature['origlang'] = args.origlang

    sigstr = '+'.join(['{}.{}'.format(abbr[x] if args.short else x, signature[x]) for x in sorted(signature.keys())])

    return sigstr


def extract_ngrams(line, min_order=1, max_order=NGRAM_ORDER) -> Counter:
    """Extracts all the ngrams (min_order <= n <= max_order) from a sequence of tokens.

    :param line: A segment containing a sequence of words.
    :param min_order: Minimum n-gram length (default: 1).
    :param max_order: Maximum n-gram length (default: NGRAM_ORDER).
    :return: a dictionary containing ngrams and counts
    """

    ngrams = Counter()
    tokens = line.split()
    for n in range(min_order, max_order + 1):
        for i in range(0, len(tokens) - n + 1):
            ngram = ' '.join(tokens[i: i + n])
            ngrams[ngram] += 1

    return ngrams


def extract_char_ngrams(s: str, n: int) -> Counter:
    """
    Yields counts of character n-grams from string s of order n.
    """
    return Counter([s[i:i + n] for i in range(len(s) - n + 1)])


def ref_stats(output, refs):
    ngrams = Counter()
    closest_diff = None
    closest_len = None
    for ref in refs:
        tokens = ref.split()
        reflen = len(tokens)
        diff = abs(len(output.split()) - reflen)
        if closest_diff is None or diff < closest_diff:
            closest_diff = diff
            closest_len = reflen
        elif diff == closest_diff:
            if reflen < closest_len:
                closest_len = reflen

        ngrams_ref = extract_ngrams(ref)
        for ngram in ngrams_ref.keys():
            ngrams[ngram] = max(ngrams[ngram], ngrams_ref[ngram])

    return ngrams, closest_diff, closest_len


def _clean(s):
    """
    Removes trailing and leading spaces and collapses multiple consecutive internal spaces to a single one.

    :param s: The string.
    :return: A cleaned-up string.
    """
    return re.sub(r'\s+', ' ', s.strip())


def process_to_text(rawfile, txtfile, field: int=None):
    """Processes raw files to plain text files.
    :param rawfile: the input file (possibly SGML)
    :param txtfile: the plaintext file
    :param field: For TSV files, which field to extract.
    """

    if not os.path.exists(txtfile) or os.path.getsize(txtfile) == 0:
        logging.info("Processing %s to %s", rawfile, txtfile)
        if rawfile.endswith('.sgm') or rawfile.endswith('.sgml'):
            with smart_open(rawfile) as fin, smart_open(txtfile, 'wt') as fout:
                for line in fin:
                    if line.startswith('<seg '):
                        print(_clean(re.sub(r'<seg.*?>(.*)</seg>.*?', '\\1', line)), file=fout)
        elif rawfile.endswith('.xml'): # IWSLT
            with smart_open(rawfile) as fin, smart_open(txtfile, 'wt') as fout:
                for line in fin:
                    if line.startswith('<seg '):
                        print(_clean(re.sub(r'<seg.*?>(.*)</seg>.*?', '\\1', line)), file=fout)
        elif rawfile.endswith('.txt'): # wmt17/ms
            with smart_open(rawfile) as fin, smart_open(txtfile, 'wt') as fout:
                for line in fin:
                    print(line.rstrip(), file=fout)
        elif rawfile.endswith('.tsv'): # MTNT
            with smart_open(rawfile) as fin, smart_open(txtfile, 'wt') as fout:
                for line in fin:
                    print(line.rstrip().split('\t')[field], file=fout)


def print_test_set(test_set, langpair, side, origlang=None):
    """Prints to STDOUT the specified side of the specified test set
    :param test_set: the test set to print
    :param langpair: the language pair
    :param side: 'src' for source, 'ref' for reference
    """

    files = download_test_set(test_set, langpair)
    if side == 'src':
        files = [files[0]]
    elif side == 'ref':
        files.pop(0)

    streams = [smart_open(file) for file in files]
    streams = _filter_subset(streams, test_set, langpair, origlang)
    for lines in zip(*streams):
        print('\t'.join(map(lambda x: x.rstrip(), lines)))


def download_test_set(test_set, langpair=None):
    """Downloads the specified test to the system location specified by the SACREBLEU environment variable.

    :param test_set: the test set to download
    :param langpair: the language pair (needed for some datasets)
    :return: the set of processed files
    """

    outdir = os.path.join(SACREBLEU_DIR, test_set)
    os.makedirs(outdir, exist_ok=True)

    expected_checksums = DATASETS[test_set].get('md5', [None] * len(DATASETS[test_set]))
    for dataset, expected_md5 in zip(DATASETS[test_set]['data'], expected_checksums):
        tarball = os.path.join(outdir, os.path.basename(dataset))
        rawdir = os.path.join(outdir, 'raw')

        lockfile = '{}.lock'.format(tarball)
        with portalocker.Lock(lockfile, 'w', timeout=60):
            if not os.path.exists(tarball) or os.path.getsize(tarball) == 0:
                logging.info("Downloading %s to %s", dataset, tarball)
                try:
                    with urllib.request.urlopen(dataset) as f, open(tarball, 'wb') as out:
                        out.write(f.read())
                except ssl.SSLError:
                    logging.warning('An SSL error was encountered in downloading the files. If you\'re on a Mac, '
                                'you may need to run the "Install Certificates.command" file located in the '
                                '"Python 3" folder, often found under /Applications')
                    sys.exit(1)

                # Check md5sum
                if expected_md5 is not None:
                    md5 = hashlib.md5()
                    with open(tarball, 'rb') as infile:
                        for line in infile:
                            md5.update(line)
                    if md5.hexdigest() != expected_md5:
                        logging.error('Fatal: MD5 sum of downloaded file was incorrect (got {}, expected {}).'.format(md5.hexdigest(), expected_md5))
                        logging.error('Please manually delete "{}" and rerun the command.'.format(tarball))
                        logging.error('If the problem persists, the tarball may have changed, in which case, please contact the SacreBLEU maintainer.')
                        sys.exit(1)
                    else:
                        logging.info('Checksum passed: {}'.format(md5.hexdigest()))

                # Extract the tarball
                logging.info('Extracting %s', tarball)
                if tarball.endswith('.tar.gz') or tarball.endswith('.tgz'):
                    import tarfile
                    tar = tarfile.open(tarball)
                    tar.extractall(path=rawdir)
                elif tarball.endswith('.zip'):
                    import zipfile
                    zipfile = zipfile.ZipFile(tarball, 'r')
                    zipfile.extractall(path=rawdir)
                    zipfile.close()

    found = []

    # Process the files into plain text
    languages = DATASETS[test_set].keys() if langpair is None else [langpair]
    for pair in languages:
        if '-' not in pair:
            continue
        src, tgt = pair.split('-')
        rawfile = DATASETS[test_set][pair][0]
        field = None  # used for TSV files
        if rawfile.endswith('.tsv'):
            field, rawfile = rawfile.split(':', maxsplit=1)
            field = int(field)
        rawpath = os.path.join(rawdir, rawfile)
        outpath = os.path.join(outdir, '{}.{}'.format(pair, src))
        process_to_text(rawpath, outpath, field=field)
        found.append(outpath)

        refs = DATASETS[test_set][pair][1:]
        for i, ref in enumerate(refs):
            field = None
            if ref.endswith('.tsv'):
                field, ref = ref.split(':', maxsplit=1)
                field = int(field)
            rawpath = os.path.join(rawdir, ref)
            if len(refs) >= 2:
                outpath = os.path.join(outdir, '{}.{}.{}'.format(pair, tgt, i))
            else:
                outpath = os.path.join(outdir, '{}.{}'.format(pair, tgt))
            process_to_text(rawpath, outpath, field=field)
            found.append(outpath)

    return found


class BLEU(namedtuple('BaseBLEU', 'score, counts, totals, precisions, bp, sys_len, ref_len')):

    def format(self, width=2):
        precisions = "/".join(["{:.1f}".format(p) for p in self.precisions])
        return 'BLEU = {score:.{width}f} {precisions} (BP = {bp:.3f} ratio = {ratio:.3f} hyp_len = {sys_len:d} ref_len = {ref_len:d})'.format(
            score=self.score,
            width=width,
            precisions=precisions,
            bp=self.bp,
            ratio=self.sys_len / self.ref_len,
            sys_len=self.sys_len,
            ref_len=self.ref_len)

    def __str__(self):
        return self.format()


def compute_bleu(correct: List[int],
                 total: List[int],
                 sys_len: int,
                 ref_len: int,
                 smooth_method = 'none',
                 smooth_value = SMOOTH_VALUE_DEFAULT,
                 use_effective_order = False) -> BLEU:
    """Computes BLEU score from its sufficient statistics. Adds smoothing.

    Smoothing methods (citing "A Systematic Comparison of Smoothing Techniques for Sentence-Level BLEU",
    Boxing Chen and Colin Cherry, WMT 2014: http://aclweb.org/anthology/W14-3346)

    - exp: NIST smoothing method (Method 3)
    - floor: Method 1
    - add-k: Method 2 (generalizing Lin and Och, 2004)
    - none: do nothing.

    :param correct: List of counts of correct ngrams, 1 <= n <= NGRAM_ORDER
    :param total: List of counts of total ngrams, 1 <= n <= NGRAM_ORDER
    :param sys_len: The cumulative system length
    :param ref_len: The cumulative reference length
    :param smooth: The smoothing method to use
    :param smooth_value: The smoothing value added, if smooth method 'floor' is used
    :param use_effective_order: If true, use the length of `correct` for the n-gram order instead of NGRAM_ORDER.
    :return: A BLEU object with the score (100-based) and other statistics.
    """

    precisions = [0 for x in range(NGRAM_ORDER)]

    smooth_mteval = 1.
    effective_order = NGRAM_ORDER
    for n in range(NGRAM_ORDER):
        if smooth_method == 'add-k' and n > 1:
            correct[n] += smooth_value
            total[n] += smooth_value
        if total[n] == 0:
            break

        if use_effective_order:
            effective_order = n + 1

        if correct[n] == 0:
            if smooth_method == 'exp':
                smooth_mteval *= 2
                precisions[n] = 100. / (smooth_mteval * total[n])
            elif smooth_method == 'floor':
                precisions[n] = 100. * smooth_value / total[n]
        else:
            precisions[n] = 100. * correct[n] / total[n]

    # If the system guesses no i-grams, 1 <= i <= NGRAM_ORDER, the BLEU score is 0 (technically undefined).
    # This is a problem for sentence-level BLEU or a corpus of short sentences, where systems will get no credit
    # if sentence lengths fall under the NGRAM_ORDER threshold. This fix scales NGRAM_ORDER to the observed
    # maximum order. It is only available through the API and off by default

    brevity_penalty = 1.0
    if sys_len < ref_len:
        brevity_penalty = math.exp(1 - ref_len / sys_len) if sys_len > 0 else 0.0

    bleu = brevity_penalty * math.exp(sum(map(my_log, precisions[:effective_order])) / effective_order)

    return BLEU._make([bleu, correct, total, precisions, brevity_penalty, sys_len, ref_len])


def sentence_bleu(hypothesis: str,
                  reference: str,
                  smooth_method: str = 'floor',
                  smooth_value: float = SMOOTH_VALUE_DEFAULT,
                  use_effective_order: bool = True):
    """
    Computes BLEU on a single sentence pair.

    Disclaimer: computing BLEU on the sentence level is not its intended use,
    BLEU is a corpus-level metric.

    :param hypothesis: Hypothesis string.
    :param reference: Reference string.
    :param smooth_value: For 'floor' smoothing, the floor value to use.
    :param use_effective_order: Account for references that are shorter than the largest n-gram.
    :return: Returns a single BLEU score as a float.
    """
    bleu = corpus_bleu(hypothesis, reference,
                       smooth_method=smooth_method,
                       smooth_value=smooth_value,
                       use_effective_order=use_effective_order)
    return bleu.score


def corpus_bleu(sys_stream: Union[str, Iterable[str]],
                ref_streams: Union[str, List[Iterable[str]]],
                smooth_method='exp',
                smooth_value=SMOOTH_VALUE_DEFAULT,
                force=False,
                lowercase=False,
                tokenize=DEFAULT_TOKENIZER,
                use_effective_order=False) -> BLEU:
    """Produces BLEU scores along with its sufficient statistics from a source against one or more references.

    :param sys_stream: The system stream (a sequence of segments)
    :param ref_streams: A list of one or more reference streams (each a sequence of segments)
    :param smooth: The smoothing method to use
    :param smooth_value: For 'floor' smoothing, the floor to use
    :param force: Ignore data that looks already tokenized
    :param lowercase: Lowercase the data
    :param tokenize: The tokenizer to use
    :return: a BLEU object containing everything you'd want
    """

    # Add some robustness to the input arguments
    if isinstance(sys_stream, str):
        sys_stream = [sys_stream]
    if isinstance(ref_streams, str):
        ref_streams = [[ref_streams]]

    sys_len = 0
    ref_len = 0

    correct = [0 for n in range(NGRAM_ORDER)]
    total = [0 for n in range(NGRAM_ORDER)]

    # look for already-tokenized sentences
    tokenized_count = 0

    fhs = [sys_stream] + ref_streams
    for lines in zip_longest(*fhs):
        if None in lines:
            raise EOFError("Source and reference streams have different lengths!")

        if lowercase:
            lines = [x.lower() for x in lines]

        if not (force or tokenize == 'none') and lines[0].rstrip().endswith(' .'):
            tokenized_count += 1

            if tokenized_count == 100:
                logging.warning('That\'s 100 lines that end in a tokenized period (\'.\')')
                logging.warning('It looks like you forgot to detokenize your test data, which may hurt your score.')
                logging.warning('If you insist your data is detokenized, or don\'t care, you can suppress this message with \'--force\'.')

        output, *refs = [TOKENIZERS[tokenize](x.rstrip()) for x in lines]

        ref_ngrams, closest_diff, closest_len = ref_stats(output, refs)

        sys_len += len(output.split())
        ref_len += closest_len

        sys_ngrams = extract_ngrams(output)
        for ngram in sys_ngrams.keys():
            n = len(ngram.split())
            correct[n-1] += min(sys_ngrams[ngram], ref_ngrams.get(ngram, 0))
            total[n-1] += sys_ngrams[ngram]

    return compute_bleu(correct, total, sys_len, ref_len, smooth_method=smooth_method, smooth_value=smooth_value, use_effective_order=use_effective_order)


def raw_corpus_bleu(sys_stream,
                    ref_streams,
                    smooth_value=SMOOTH_VALUE_DEFAULT) -> BLEU:
    """Convenience function that wraps corpus_bleu().
    This is convenient if you're using sacrebleu as a library, say for scoring on dev.
    It uses no tokenization and 'floor' smoothing, with the floor default to 0 (no smoothing).

    :param sys_stream: the system stream (a sequence of segments)
    :param ref_streams: a list of one or more reference streams (each a sequence of segments)
    """
    return corpus_bleu(sys_stream, ref_streams, smooth_method='floor', smooth_value=smooth_value, force=True, tokenize='none', use_effective_order=True)


def delete_whitespace(text: str) -> str:
    """
    Removes whitespaces from text.
    """
    return re.sub(r'\s+', '', text).strip()


def get_sentence_statistics(hypothesis: str,
                            reference: str,
                            order: int = CHRF_ORDER,
                            remove_whitespace: bool = True) -> List[float]:
    hypothesis = delete_whitespace(hypothesis) if remove_whitespace else hypothesis
    reference = delete_whitespace(reference) if remove_whitespace else reference
    statistics = [0] * (order * 3)
    for i in range(order):
        n = i + 1
        hypothesis_ngrams = extract_char_ngrams(hypothesis, n)
        reference_ngrams = extract_char_ngrams(reference, n)
        common_ngrams = hypothesis_ngrams & reference_ngrams
        statistics[3 * i + 0] = sum(hypothesis_ngrams.values())
        statistics[3 * i + 1] = sum(reference_ngrams.values())
        statistics[3 * i + 2] = sum(common_ngrams.values())
    return statistics


def get_corpus_statistics(hypotheses: Iterable[str],
                          references: Iterable[str],
                          order: int = CHRF_ORDER,
                          remove_whitespace: bool = True) -> List[float]:
    corpus_statistics = [0] * (order * 3)
    for hypothesis, reference in zip(hypotheses, references):
        statistics = get_sentence_statistics(hypothesis, reference, order=order, remove_whitespace=remove_whitespace)
        for i in range(len(statistics)):
            corpus_statistics[i] += statistics[i]
    return corpus_statistics


def _avg_precision_and_recall(statistics: List[float], order: int) -> Tuple[float, float]:
    avg_precision = 0.0
    avg_recall = 0.0
    effective_order = 0
    for i in range(order):
        hypotheses_ngrams = statistics[3 * i + 0]
        references_ngrams = statistics[3 * i + 1]
        common_ngrams = statistics[3 * i + 2]
        if hypotheses_ngrams > 0 and references_ngrams > 0:
            avg_precision += common_ngrams / hypotheses_ngrams
            avg_recall += common_ngrams / references_ngrams
            effective_order += 1
    if effective_order == 0:
        return 0.0, 0.0
    avg_precision /= effective_order
    avg_recall /= effective_order
    return avg_precision, avg_recall


def _chrf(avg_precision, avg_recall, beta: int = CHRF_BETA) -> float:
    if avg_precision + avg_recall == 0:
        return 0.0
    beta_square = beta ** 2
    score = (1 + beta_square) * (avg_precision * avg_recall) / ((beta_square * avg_precision) + avg_recall)
    return score


def corpus_chrf(hypotheses: Iterable[str],
                references: Iterable[str],
                order: int = CHRF_ORDER,
                beta: float = CHRF_BETA,
                remove_whitespace: bool = True) -> float:
    """
    Computes Chrf on a corpus.

    :param hypotheses: Stream of hypotheses.
    :param references: Stream of references
    :param order: Maximum n-gram order.
    :param remove_whitespace: Whether to delete all whitespace from hypothesis and reference strings.
    :param beta: Defines importance of recall w.r.t precision. If beta=1, same importance.
    :return: Chrf score.
    """
    corpus_statistics = get_corpus_statistics(hypotheses, references, order=order, remove_whitespace=remove_whitespace)
    avg_precision, avg_recall = _avg_precision_and_recall(corpus_statistics, order)
    return _chrf(avg_precision, avg_recall, beta=beta)


def sentence_chrf(hypothesis: str,
                  reference: str,
                  order: int = CHRF_ORDER,
                  beta: float = CHRF_BETA,
                  remove_whitespace: bool = True) -> float:
    """
    Computes ChrF on a single sentence pair.

    :param hypothesis: Hypothesis string.
    :param reference: Reference string.
    :param order: Maximum n-gram order.
    :param remove_whitespace: Whether to delete whitespaces from hypothesis and reference strings.
    :param beta: Defines importance of recall w.r.t precision. If beta=1, same importance.
    :return: Chrf score.
    """
    statistics = get_sentence_statistics(hypothesis, reference, order=order, remove_whitespace=remove_whitespace)
    avg_precision, avg_recall = _avg_precision_and_recall(statistics, order)
    return _chrf(avg_precision, avg_recall, beta=beta)


def get_a_list_of_testset_names():
    """Return a string with a formatted list of available test sets plus their descriptions. """
    message = 'The available test sets are:'
    for testset in sorted(DATASETS.keys(), reverse=True):
        message += '\n%20s: %s' % (testset, DATASETS[testset].get('description', ''))
    return message


<<<<<<< HEAD
def _available_origlangs(test_sets, langpair):
    """Return a list of origlang values in according to the raw SGM files."""
    origlangs = set()
    for test_set in test_sets.split(','):
        rawfile = os.path.join(SACREBLEU_DIR, test_set, 'raw', DATASETS[test_set][langpair][0])
        if rawfile.endswith('.sgm'):
            with smart_open(rawfile) as fin:
                for line in fin:
                    if line.startswith('<doc '):
                        doc_origlang = re.sub(r'.* origlang="([^"]+)".*\n', '\\1', line)
                        origlangs.add(doc_origlang)
    return sorted(list(origlangs))


def _filter_subset(systems, test_sets, langpair, origlang):
    """Filter out sentences with a given origlang according to the raw SGM files."""
    if origlang is None:
        return systems
    if test_sets is None or langpair is None:
        raise ValueError('Filtering for --origlang needs a test (-t) and a language pair (-l).')

    indices_to_keep = []
    for test_set in test_sets.split(','):
        rawfile = os.path.join(SACREBLEU_DIR, test_set, 'raw', DATASETS[test_set][langpair][0])
        if not rawfile.endswith('.sgm'):
            raise Exception('--origlang supports only *.sgm files, not %s', rawfile)
        number_sentences_included = 0
        with smart_open(rawfile) as fin:
            include_doc = False
            for line in fin:
                if line.startswith('<doc '):
                    doc_origlang = re.sub(r'.* origlang="([^"]+)".*\n', '\\1', line)
                    if origlang.startswith('non-'):
                        include_doc = doc_origlang != origlang[4:]
                    else:
                        include_doc = doc_origlang == origlang
                if line.startswith('<seg '):
                    indices_to_keep.append(include_doc)
                    number_sentences_included += 1 if include_doc else 0
        if number_sentences_included == 0:
            logging.warning("Test set %s contains no sentence with origlang=%s", test_set, origlang)
    return [[sentence for sentence,keep in zip(sys, indices_to_keep) if keep] for sys in systems]


=======
>>>>>>> bdc002b9
def main():
    arg_parser = argparse.ArgumentParser(description='sacreBLEU: Hassle-free computation of shareable BLEU scores.\n'
                                         'Quick usage: score your detokenized output against WMT\'14 EN-DE:\n'
                                         '    cat output.detok.de | sacrebleu -t wmt14 -l en-de',
                                         #epilog = 'Available test sets: ' + ','.join(sorted(DATASETS.keys(), reverse=True)),
                                         formatter_class=argparse.RawDescriptionHelpFormatter)
    arg_parser.add_argument('--test-set', '-t', type=str, default=None,
                            help='the test set to use (see also --list) or a comma-separated list of test sets to be concatenated')
    arg_parser.add_argument('-lc', action='store_true', default=False,
                            help='use case-insensitive BLEU (default: actual case)')
    arg_parser.add_argument('--smooth', '-s', choices=['exp', 'floor', 'add-n', 'none'], default='exp',
                            help='smoothing method: exponential decay (default), floor (increment zero counts), add-k (increment num/denom by k for n>1), or none')
    arg_parser.add_argument('--smooth-value', '-sv', type=float, default=SMOOTH_VALUE_DEFAULT,
                            help='The value to pass to the smoothing technique, when relevant. Default: %(default)s.')
    arg_parser.add_argument('--tokenize', '-tok', choices=TOKENIZERS.keys(), default=None,
                            help='tokenization method to use')
    arg_parser.add_argument('--language-pair', '-l', dest='langpair', default=None,
                            help='source-target language pair (2-char ISO639-1 codes)')
    arg_parser.add_argument('--origlang', '-ol', dest='origlang', default=None,
                            help='use a subset of sentences with a given original language (2-char ISO639-1 codes), "non-" prefix means negation')
    arg_parser.add_argument('--download', type=str, default=None,
                            help='download a test set and quit')
    arg_parser.add_argument('--echo', choices=['src', 'ref', 'both'], type=str, default=None,
                            help='output the source (src), reference (ref), or both (both, pasted) to STDOUT and quit')
    arg_parser.add_argument('--input', '-i', type=str, default='-',
                            help='Read input from a file instead of STDIN')
    arg_parser.add_argument('--num-refs', '-nr', type=int, default=1,
                            help='Split the reference stream on tabs, and expect this many references. Default: %(default)s.')
    arg_parser.add_argument('refs', nargs='*', default=[],
                            help='optional list of references (for backwards-compatibility with older scripts)')
    arg_parser.add_argument('--metrics', '-m', choices=['bleu', 'chrf'], nargs='+', default=['bleu'],
                            help='metrics to compute (default: bleu)')
    arg_parser.add_argument('--chrf-order', type=int, default=CHRF_ORDER,
                            help='chrf character order (default: %(default)s)')
    arg_parser.add_argument('--chrf-beta', type=int, default=CHRF_BETA,
                            help='chrf BETA parameter (default: %(default)s)')
    arg_parser.add_argument('--chrf-whitespace', action='store_true', default=False,
                            help='include whitespace in chrF calculation (default: %(default)s)')
    arg_parser.add_argument('--short', default=False, action='store_true',
                            help='produce a shorter (less human readable) signature')
    arg_parser.add_argument('--score-only', '-b', default=False, action='store_true',
                            help='output only the BLEU score')
    arg_parser.add_argument('--force', default=False, action='store_true',
                            help='insist that your tokenized input is actually detokenized')
    arg_parser.add_argument('--quiet', '-q', default=False, action='store_true',
                            help='suppress informative output')
    arg_parser.add_argument('--encoding', '-e', type=str, default='utf-8',
                            help='open text files with specified encoding (default: %(default)s)')
    arg_parser.add_argument('--list', default=False, action='store_true',
                            help='print a list of all available test sets.')
    arg_parser.add_argument('--citation', '--cite', default=False, action='store_true',
                            help='dump the bibtex citation and quit.')
    arg_parser.add_argument('--width', '-w', type=int, default=1,
                            help='floating point width (default: %(default)s)')
    arg_parser.add_argument('--verbose', '-v', default=False, action='store_true',
                            help='print extra information (split test sets based on origlang)')
    arg_parser.add_argument('-V', '--version', action='version',
                            version='%(prog)s {}'.format(VERSION))
    args = arg_parser.parse_args()

    # Explicitly set the encoding
    sys.stdin = open(sys.stdin.fileno(), mode='r', encoding='utf-8', buffering=True, newline="\n")
    sys.stdout = open(sys.stdout.fileno(), mode='w', encoding='utf-8', buffering=True)

    if not args.quiet:
        logging.basicConfig(level=logging.INFO, format='sacreBLEU: %(message)s')

    if args.download:
        download_test_set(args.download, args.langpair)
        sys.exit(0)

    if args.list:
        print(get_a_list_of_testset_names())
        sys.exit(0)

    if args.citation:
        if not args.test_set:
            logging.error('I need a test set (-t).')
            sys.exit(1)
        for test_set in args.test_set.split(','):
            if 'citation' not in DATASETS[test_set]:
                logging.error('No citation found for %s', test_set)
            else:
                print(DATASETS[test_set]['citation'])
        sys.exit(0)

    if args.num_refs != 1 and (args.test_set is not None or len(args.refs) > 1):
        logging.error('The --num-refs argument allows you to provide any number of tab-delimited references in a single file.')
        logging.error('You can only use it with externaly-provided references, however (i.e., not with `-t`),')
        logging.error('and you cannot then provide multiple reference files.')
        sys.exit(1)

    if args.test_set is not None:
        for test_set in args.test_set.split(','):
            if test_set not in DATASETS:
                logging.error('Unknown test set "%s"\n%s', test_set, get_a_list_of_testset_names())
                sys.exit(1)

    if args.test_set is None:
        if len(args.refs) == 0:
            logging.error('I need either a predefined test set (-t) or a list of references')
            logging.error(get_a_list_of_testset_names())
            sys.exit(1)
    elif len(args.refs) > 0:
        logging.error('I need exactly one of (a) a predefined test set (-t) or (b) a list of references')
        sys.exit(1)
    elif args.langpair is None:
        logging.error('I need a language pair (-l).')
        sys.exit(1)
    else:
        for test_set in args.test_set.split(','):
            if args.langpair not in DATASETS[test_set]:
                logging.error('No such language pair "%s"', args.langpair)
                logging.error('Available language pairs for test set "%s": %s', test_set,
                      ', '.join(x for x in DATASETS[test_set].keys() if '-' in x))
                sys.exit(1)

    if args.echo:
        if args.langpair is None or args.test_set is None:
            logging.warning("--echo requires a test set (--t) and a language pair (-l)")
            sys.exit(1)
        for test_set in args.test_set.split(','):
<<<<<<< HEAD
            print_test_set(test_set, args.langpair, args.echo, args.origlang)
=======
            print_test_set(test_set, args.langpair, args.echo)
>>>>>>> bdc002b9
        sys.exit(0)

    if args.test_set is not None and args.tokenize == 'none':
        logging.warning("You are turning off sacrebleu's internal tokenization ('--tokenize none'), presumably to supply\n"
                        "your own reference tokenization. Published numbers will not be comparable with other papers.\n")

    # Internal tokenizer settings. Set to 'zh' for Chinese  DEFAULT_TOKENIZER (
    if args.tokenize is None:
        # set default
        if args.langpair is not None and args.langpair.split('-')[1] == 'zh':
            args.tokenize = 'zh'
        else:
            args.tokenize = DEFAULT_TOKENIZER

    if args.langpair is not None and args.langpair.split('-')[1] == 'zh' and 'bleu' in args.metrics and args.tokenize != 'zh':
        logging.warning('You should also pass "--tok zh" when scoring Chinese...')

    # concat_ref_files is a list of list of reference filenames, for example:
    # concat_ref_files = [[testset1_refA, testset1_refB], [testset2_refA, testset2_refB]]
<<<<<<< HEAD
    # Note that concatenation is possible only for internal test sets,
    # which do not currently support multiple references, so the example is hypothetical.
=======
>>>>>>> bdc002b9
    if args.test_set is None:
        concat_ref_files = [args.refs]
    else:
        concat_ref_files = []
        for test_set in args.test_set.split(','):
            _, *ref_files = download_test_set(test_set, args.langpair)
            if len(ref_files) == 0:
                logging.warning('No references found for test set {}/{}.'.format(test_set, args.langpair))
            concat_ref_files.append(ref_files)


    inputfh = io.TextIOWrapper(sys.stdin.buffer, encoding=args.encoding) if args.input == '-' else smart_open(args.input, encoding=args.encoding)
    full_system = inputfh.readlines()

    # Read references
<<<<<<< HEAD
    full_refs = [[] for x in range(max(len(concat_ref_files[0]), args.num_refs))]
=======
    refs = [[] for x in range(max(len(concat_ref_files[0]), args.num_refs))]
>>>>>>> bdc002b9
    for ref_files in concat_ref_files:
        for refno, ref_file in enumerate(ref_files):
            for lineno, line in enumerate(smart_open(ref_file, encoding=args.encoding), 1):
                if args.num_refs != 1:
                    splits = line.rstrip().split(sep='\t', maxsplit=args.num_refs-1)
                    if len(splits) != args.num_refs:
                        logging.error('FATAL: line {}: expected {} fields, but found {}.'.format(lineno, args.num_refs, len(splits)))
                        sys.exit(17)
                        for refno, split in enumerate(splits):
<<<<<<< HEAD
                            full_refs[refno].append(split)
                else:
                    full_refs[refno].append(line)

    # Filter sentences according to a given origlang
    system, *refs = _filter_subset([full_system, *full_refs], args.test_set, args.langpair, args.origlang)
=======
                            refs[refno].append(split)
                else:
                    refs[refno].append(line)
>>>>>>> bdc002b9

    try:
        if 'bleu' in args.metrics:
            bleu = corpus_bleu(system, refs, smooth_method=args.smooth, smooth_value=args.smooth_value, force=args.force, lowercase=args.lc, tokenize=args.tokenize)
        if 'chrf' in args.metrics:
            chrf = corpus_chrf(system, refs[0], beta=args.chrf_beta, order=args.chrf_order, remove_whitespace=not args.chrf_whitespace)
    except EOFError:
        logging.error('The input and reference stream(s) were of different lengths.')
        if args.test_set is not None:
            logging.error('\nThis could be a problem with your system output or with sacreBLEU\'s reference database.\n'
                          'If the latter, you can clean out the references cache by typing:\n'
                          '\n'
                          '    rm -r %s/%s\n'
                          '\n'
                          'They will be downloaded automatically again the next time you run sacreBLEU.', SACREBLEU_DIR,
                          args.test_set)
        sys.exit(1)

    width = args.width
    for metric in args.metrics:
        if metric == 'bleu':
            if args.score_only:
                print('{0:.{1}f}'.format(bleu.score, width))
            else:
                version_str = bleu_signature(args, len(refs))
                print(bleu.format(width).replace('BLEU', 'BLEU+' + version_str))

        elif metric == 'chrf':
            if args.score_only:
                print('{0:.{1}f}'.format(chrf, width))
            else:
                version_str = chrf_signature(args, len(refs))
                print('chrF{0:d}+{1} = {2:.{3}f}'.format(args.chrf_beta, version_str, chrf, width))

    if args.verbose:
        sents_digits = len(str(len(full_system)))
        for origlang in _available_origlangs(args.test_set, args.langpair):
            system, *refs = _filter_subset([full_system, *full_refs], args.test_set, args.langpair, origlang)
            if 'bleu' in args.metrics:
                bleu = corpus_bleu(system, refs, smooth_method=args.smooth, smooth_value=args.smooth_value, force=args.force, lowercase=args.lc, tokenize=args.tokenize)
                print('origlang={0} : N={1:{2}} BLEU={3:{4}.{5}f}'.format(origlang, len(system), sents_digits, bleu.score, width+4, width))
            if 'chrf' in args.metrics:
                chrf = corpus_chrf(system, refs[0], beta=args.chrf_beta, order=args.chrf_order, remove_whitespace=not args.chrf_whitespace)
                print('origlang={0} : N={1:{2}} chrF={3:{4}.{5}f}'.format(origlang, len(system), sents_digits, chrf, width+4, width))

if __name__ == '__main__':
    main()<|MERGE_RESOLUTION|>--- conflicted
+++ resolved
@@ -1468,7 +1468,6 @@
     return message
 
 
-<<<<<<< HEAD
 def _available_origlangs(test_sets, langpair):
     """Return a list of origlang values in according to the raw SGM files."""
     origlangs = set()
@@ -1513,8 +1512,6 @@
     return [[sentence for sentence,keep in zip(sys, indices_to_keep) if keep] for sys in systems]
 
 
-=======
->>>>>>> bdc002b9
 def main():
     arg_parser = argparse.ArgumentParser(description='sacreBLEU: Hassle-free computation of shareable BLEU scores.\n'
                                          'Quick usage: score your detokenized output against WMT\'14 EN-DE:\n'
@@ -1637,11 +1634,7 @@
             logging.warning("--echo requires a test set (--t) and a language pair (-l)")
             sys.exit(1)
         for test_set in args.test_set.split(','):
-<<<<<<< HEAD
             print_test_set(test_set, args.langpair, args.echo, args.origlang)
-=======
-            print_test_set(test_set, args.langpair, args.echo)
->>>>>>> bdc002b9
         sys.exit(0)
 
     if args.test_set is not None and args.tokenize == 'none':
@@ -1661,11 +1654,6 @@
 
     # concat_ref_files is a list of list of reference filenames, for example:
     # concat_ref_files = [[testset1_refA, testset1_refB], [testset2_refA, testset2_refB]]
-<<<<<<< HEAD
-    # Note that concatenation is possible only for internal test sets,
-    # which do not currently support multiple references, so the example is hypothetical.
-=======
->>>>>>> bdc002b9
     if args.test_set is None:
         concat_ref_files = [args.refs]
     else:
@@ -1681,11 +1669,7 @@
     full_system = inputfh.readlines()
 
     # Read references
-<<<<<<< HEAD
     full_refs = [[] for x in range(max(len(concat_ref_files[0]), args.num_refs))]
-=======
-    refs = [[] for x in range(max(len(concat_ref_files[0]), args.num_refs))]
->>>>>>> bdc002b9
     for ref_files in concat_ref_files:
         for refno, ref_file in enumerate(ref_files):
             for lineno, line in enumerate(smart_open(ref_file, encoding=args.encoding), 1):
@@ -1695,18 +1679,12 @@
                         logging.error('FATAL: line {}: expected {} fields, but found {}.'.format(lineno, args.num_refs, len(splits)))
                         sys.exit(17)
                         for refno, split in enumerate(splits):
-<<<<<<< HEAD
                             full_refs[refno].append(split)
                 else:
                     full_refs[refno].append(line)
 
     # Filter sentences according to a given origlang
     system, *refs = _filter_subset([full_system, *full_refs], args.test_set, args.langpair, args.origlang)
-=======
-                            refs[refno].append(split)
-                else:
-                    refs[refno].append(line)
->>>>>>> bdc002b9
 
     try:
         if 'bleu' in args.metrics:
